<?xml version="1.0" encoding="UTF-8" standalone="no"?>
<!-- Schema for OpenMalaria input documents
Copyright © 2005-2012 Swiss Tropical Institute and Liverpool School Of Tropical Medicine
Licence: GNU General Public Licence version 2 or later (see COPYING) -->
<xs:schema targetNamespace="http://openmalaria.org/schema/scenario_43" xmlns:om="http://openmalaria.org/schema/scenario_43" xmlns:xs="http://www.w3.org/2001/XMLSchema">
 <xs:include schemaLocation="healthSystem.xsd"/>
 <xs:include schemaLocation="entomology.xsd"/>
 <xs:include schemaLocation="util.xsd"/>
 <xs:complexType name="Interventions">
  <xs:all>
   <xs:element minOccurs="0" name="changeHS">
    <xs:annotation>
     <xs:documentation>
            Changes to the health system
          </xs:documentation>
     <xs:appinfo>name:Change health system;</xs:appinfo>
    </xs:annotation>
    <xs:complexType>
     <xs:sequence>
      <xs:element name="timedDeployment" minOccurs="0" maxOccurs="unbounded">
       <xs:complexType>
        <xs:complexContent>
         <xs:extension base="om:HealthSystem">
          <xs:annotation>
           <xs:documentation>
                        A complete replacement health system. Replaces all previous properties.
                        (Health system can be replaced multiple times if necessary.)
                      </xs:documentation>
           <xs:appinfo>name:Timed replacement;</xs:appinfo>
          </xs:annotation>
          <xs:attribute name="time" type="xs:string" use="required">
           <xs:annotation>
            <xs:documentation>
                          Time at which this replacement occurs. See doc on
                          intervention period and on monitoring/startDate for
                          details of how times work.
                          
                          Can be specified in steps, days, years, or as a date
                          (examples: 15t, 75d, 0.2y, 2000-03-16).
                        </xs:documentation>
            <xs:appinfo>name:Time;units:User defined (defauls to steps);min:0;</xs:appinfo>
           </xs:annotation>
          </xs:attribute>
         </xs:extension>
        </xs:complexContent>
       </xs:complexType>
      </xs:element>
     </xs:sequence>
     <xs:attribute name="name" type="xs:string" use="optional">
      <xs:annotation>
       <xs:documentation>
                Name of intervention
              </xs:documentation>
       <xs:appinfo>name:Name of intervention;</xs:appinfo>
      </xs:annotation>
     </xs:attribute>
    </xs:complexType>
   </xs:element>
   <xs:element minOccurs="0" name="changeEIR">
    <xs:annotation>
     <xs:documentation>
            New description of transmission level for models not
            supporting vector control interventions. Use of this overrides
            previous transmission levels such that human infectiousness no
            longer has any feedback effect on transmission. Supplied EIR
            data must last until end of simulation.
          </xs:documentation>
     <xs:appinfo>name:Change transmission levels;</xs:appinfo>
    </xs:annotation>
    <xs:complexType>
     <xs:sequence>
      <xs:element name="timedDeployment" minOccurs="0" maxOccurs="unbounded">
       <xs:complexType>
        <xs:complexContent>
         <xs:extension base="om:NonVector">
          <xs:annotation>
           <xs:documentation>
                        Replacement transmission levels. Disables feedback of
                        human infectiousness to mosquitoes on further mosquito
                        to human transmission. Must last until end of simulation.
                      </xs:documentation>
           <xs:appinfo>name:Timed replacement;</xs:appinfo>
          </xs:annotation>
          <xs:attribute name="time" type="xs:string" use="required">
           <xs:annotation>
            <xs:documentation>
                          Time at which this replacement occurs. See doc on
                          intervention period and on monitoring/startDate for
                          details of how times work.
                          
                          Can be specified in steps, days, years, or as a date
                          (examples: 15t, 75d, 0.2y, 2000-03-16).
                        </xs:documentation>
            <xs:appinfo>name:Time;units:User defined (defauls to steps);min:0;</xs:appinfo>
           </xs:annotation>
          </xs:attribute>
         </xs:extension>
        </xs:complexContent>
       </xs:complexType>
      </xs:element>
     </xs:sequence>
     <xs:attribute name="name" type="xs:string" use="optional">
      <xs:annotation>
       <xs:documentation>
                Name of intervention
              </xs:documentation>
       <xs:appinfo>name:Name of intervention;</xs:appinfo>
      </xs:annotation>
     </xs:attribute>
    </xs:complexType>
   </xs:element>
   <xs:element minOccurs="0" name="importedInfections">
    <xs:annotation>
     <xs:documentation>
            Models importation of P. falciparum infections directly into humans
            from an external source. This is infections, not inoculations or
            EIR being imported.
          </xs:documentation>
     <xs:appinfo>name:Imported infections;</xs:appinfo>
    </xs:annotation>
    <xs:complexType>
     <xs:sequence>
      <xs:element name="timed">
       <xs:annotation>
        <xs:documentation>
                  Rate of case importation, as a step function. Each value is
                  valid until replaced by the next value.
                </xs:documentation>
        <xs:appinfo>name:Rate of importation</xs:appinfo>
       </xs:annotation>
       <xs:complexType>
        <xs:sequence>
         <xs:element name="rate" minOccurs="1" maxOccurs="unbounded">
          <xs:complexType>
           <xs:complexContent>
            <xs:extension base="om:DoubleValue">
             <xs:annotation>
              <xs:documentation>A time-rate pair.</xs:documentation>
              <xs:appinfo>name:Rate;units:Imported cases per thousand people per year;</xs:appinfo>
             </xs:annotation>
             <xs:attribute name="time" type="xs:string" use="required">
              <xs:annotation>
               <xs:documentation>
                                Time at which this importation rate becomes active.
                                
                                See doc on intervention period and on monitoring/startDate for
                                details of how times work. Can be specified in steps, days,
                                years, or as a date (examples: 15t, 75d, 0.2y, 2000-03-16).
                              </xs:documentation>
               <xs:appinfo>name:Time of start;units:User defined (defauls to steps);min:0;</xs:appinfo>
              </xs:annotation>
             </xs:attribute>
            </xs:extension>
           </xs:complexContent>
          </xs:complexType>
         </xs:element>
        </xs:sequence>
        <xs:attribute name="period" type="xs:string" default="0">
         <xs:annotation>
          <xs:documentation>
                      If period is 0 (or effectively infinite), the last specified
                      value remains indefinitely in effect.
                      
                      If period is less than the length of the simulation's intervention phase,
                      then all &quot;rate&quot; deployments are repeated with this periodicity.
                      In this case, the first &quot;rate&quot; deployment must coincide with the start of
                      the intervention phase (monitoring/startDate).
                      
                      Can be specified in steps (e.g. 1t) or days (e.g. 365d).
                    </xs:documentation>
          <xs:appinfo>name:Period of repetition;units:User defined (default: steps);min:0</xs:appinfo>
         </xs:annotation>
        </xs:attribute>
       </xs:complexType>
      </xs:element>
     </xs:sequence>
     <xs:attribute name="name" type="xs:string" use="optional">
      <xs:annotation>
       <xs:documentation>
                Name of intervention
              </xs:documentation>
       <xs:appinfo>name:Name of intervention;</xs:appinfo>
      </xs:annotation>
     </xs:attribute>
    </xs:complexType>
   </xs:element>
   <xs:element minOccurs="0" name="insertR_0Case">
    <xs:annotation>
     <xs:documentation>
            Used to simulate R_0. First, infections should be eliminated,
            immunity removed, and the population given an effective transmission-
            blocking vaccine (not done by this intervention). Then this
            intervention may be used to: pick one human, infect him, administer
            a fully effective Preerythrocytic vaccine and remove
            transmission-blocking vaccine effect on this human. Thus only this
            one human will be a source of infections in an unprotected population,
            and will not reinfected himself.
          </xs:documentation>
     <xs:appinfo>name:Insert R_0 case;</xs:appinfo>
    </xs:annotation>
    <xs:complexType>
     <xs:sequence>
      <xs:element name="timedDeployment" minOccurs="0" maxOccurs="unbounded">
       <xs:complexType>
        <xs:annotation>
         <xs:appinfo>name:Timed occurrence;</xs:appinfo>
        </xs:annotation>
        <xs:attribute name="time" type="xs:string" use="required">
         <xs:annotation>
          <xs:documentation>
                      Time at which this intervention occurs.
                      
                      See doc on intervention period and on monitoring/startDate for
                      details of how times work. Can be specified in steps, days,
                      years, or as a date (examples: 15t, 75d, 0.2y, 2000-03-16).
                    </xs:documentation>
          <xs:appinfo>name:Time;units:User defined (defauls to steps);min:0;</xs:appinfo>
         </xs:annotation>
        </xs:attribute>
       </xs:complexType>
      </xs:element>
     </xs:sequence>
     <xs:attribute name="name" type="xs:string" use="optional">
      <xs:annotation>
       <xs:documentation>
                Name of intervention
              </xs:documentation>
       <xs:appinfo>name:Name of intervention;</xs:appinfo>
      </xs:annotation>
     </xs:attribute>
    </xs:complexType>
   </xs:element>
   <xs:element minOccurs="0" name="uninfectVectors">
    <xs:annotation>
     <xs:documentation>
            Removes all infections from mosquitoes -- resulting in zero EIR to
            humans, until such time that mosquitoes are re-infected and become
            infectious. Only efficacious in dynamic EIR mode (when changeEIR was
            not used).
            
            Hypothetical, but potentially useful to simulate a setting starting
            from no infections, but with enough mosquitoes to reach a set
            equilibrium of exposure.
          </xs:documentation>
     <xs:appinfo>units:List of elements;name:Uninfect vectors;</xs:appinfo>
    </xs:annotation>
    <xs:complexType>
     <xs:sequence>
      <xs:element name="timedDeployment" minOccurs="0" maxOccurs="unbounded">
       <xs:complexType>
        <xs:annotation>
         <xs:appinfo>name:Timed occurrence;</xs:appinfo>
        </xs:annotation>
        <xs:attribute name="time" type="xs:string" use="required">
         <xs:annotation>
          <xs:documentation>
                      Time at which this intervention occurs.
                      
                      See doc on intervention period and on monitoring/startDate for
                      details of how times work. Can be specified in steps, days,
                      years, or as a date (examples: 15t, 75d, 0.2y, 2000-03-16).
                    </xs:documentation>
          <xs:appinfo>name:Time;units:User defined (defauls to steps);min:0;</xs:appinfo>
         </xs:annotation>
        </xs:attribute>
       </xs:complexType>
      </xs:element>
     </xs:sequence>
     <xs:attribute name="name" type="xs:string" use="optional">
      <xs:annotation>
       <xs:documentation>
                Name of intervention
              </xs:documentation>
       <xs:appinfo>name:Name of intervention;</xs:appinfo>
      </xs:annotation>
     </xs:attribute>
    </xs:complexType>
   </xs:element>
   <xs:element minOccurs="0" name="vectorPop">
    <xs:annotation>
     <xs:documentation>A list of parameterisations of generic vector host-inspecific interventions.</xs:documentation>
     <xs:appinfo>name:Vector population intervention;units:List of elements;</xs:appinfo>
    </xs:annotation>
    <xs:complexType>
     <xs:sequence>
      <!-- Note: the ONLY reason for this list being wrapped with the
            extra "vectorPop" element is that XSD 1.0 only allows unrepeated
            elements in an "all" section or multiple in a "sequence" section.
            Using the latter would invalidate existing XMLs and cause excess.
            confusion. XSD 1.1 does not have this limitation but still has
            limited support. -->
      <xs:element minOccurs="1" maxOccurs="unbounded" name="intervention" type="om:VectorIntervention"/>
     </xs:sequence>
    </xs:complexType>
   </xs:element>
   <xs:element minOccurs="0" name="vectorTrap">
    <xs:annotation>
     <xs:documentation>
            Traps attract and kill mosquitoes. They are modelled as a
            non-human-host where the probability of mosquitoes surviving
            feeding is zero (since otherwise the simulator would assume
            surviving mosquitoes have had a blood meal), and where this
            &quot;host&quot; is initially not present.
            
            Model: each type of trap has has an initial availability
            relative to a human and a decay in availability. Each
            deployment has a fixed maximum lifespan, after which the
            traps from that deployment are removed (it is up to the
            user whether this is after availability is effectively zero
            or sooner, either coinciding with a redeployment or
            causing a reduction in overall effectiveness of traps).
          </xs:documentation>
     <xs:appinfo>name:Baited trap</xs:appinfo>
    </xs:annotation>
    <xs:complexType>
     <xs:sequence>
      <xs:element name="intervention" type="om:VectorTrap" minOccurs="1" maxOccurs="unbounded"/>
     </xs:sequence>
    </xs:complexType>
   </xs:element>
   <xs:element minOccurs="0" name="nonHumanHostsModifications">
    <xs:annotation>
     <xs:documentation>List of interventions that modify  parameters of non-human hosts described in the &lt;entomology&gt; &lt;vector&gt; &lt;anopheles&gt;.</xs:documentation>
    </xs:annotation>
    <xs:complexType>
     <xs:sequence>
      <xs:element minOccurs="1" maxOccurs="unbounded" name="intervention" type="om:NonHumanHostsIntervention"/>
     </xs:sequence>
    </xs:complexType>
   </xs:element>
   <xs:element minOccurs="0" name="addNonHumanHosts">
    <xs:annotation>
     <xs:documentation>List of intervention that add new non-human hosts that have not been described in the &lt;entomology&gt; &lt;vector&gt;
&lt;anopheles&gt; &lt;nonHumanHosts&gt;.</xs:documentation>
    </xs:annotation>
    <xs:complexType>
     <xs:sequence>
      <xs:element minOccurs="1" maxOccurs="unbounded" name="nonHumanHosts" type="om:NonHumanHosts"/>
     </xs:sequence>
    </xs:complexType>
   </xs:element>
   <xs:element name="human" type="om:HumanInterventions" minOccurs="0">
    <xs:annotation>
     <xs:documentation>
            Encapsulates all interventions whose effects are specific to the
            human host: any interventions where target humans may be selected
            via population-coverage, age limits and sub-population membership.
          </xs:documentation>
     <xs:appinfo>name:Human-specific interventions;</xs:appinfo>
    </xs:annotation>
   </xs:element>
  </xs:all>
  <xs:attribute name="name" type="xs:string" use="required">
   <xs:annotation>
    <xs:documentation>Name of set of interventions</xs:documentation>
    <xs:appinfo>name:Name of intervention set;</xs:appinfo>
   </xs:annotation>
  </xs:attribute>
 </xs:complexType>
 <xs:complexType name="HumanInterventions">
  <xs:sequence>
   <xs:element name="component" minOccurs="1" maxOccurs="unbounded" type="om:HumanInterventionComponent">
    <xs:annotation>
     <xs:documentation>
            A parameterisation of an effect achieved by one component of an
            intervention. (An intervention is described as the effects of a set
            of components plus deployments of those components. This describes
            the components individually, not deployments or which components
            comprise an intervention.)
            
            Each element describes one component: its effects, decay of the(se)
            effect(s), and related stuff (e.g. description of indirect decay
            and of usage levels).
            
            Different interventions can deploy the same component to the same
            perso. In most cases this will just deploy a fresh instance (e.g. a
            new bed net will replace the old (nobody uses multiple bed nets),
            or a new drug dose will act on top of previous doses, or in the
            case of a vaccine, effect depends on the total number of previous
            inoculations (including from other interventions).
            
            Where multiple components of the same type (but with different ids)
            are deployed (whether within a single intervention or by multiple
            interventions), they act independently (e.g. two bed nets deployed
            to a single host would act to reduce attractiveness or survival of
            mosquitoes biting that host twice — this may be useful to simulate
            some novel vector intervention since the two nets may have separate
            parameters).
          </xs:documentation>
     <xs:appinfo>name:Component;</xs:appinfo>
    </xs:annotation>
   </xs:element>
   <xs:element maxOccurs="unbounded" minOccurs="0" name="deployment">
    <xs:annotation>
     <xs:documentation>
            This element describes deployment of an intervention: which
            components are deployed, how humans are selected for deployment
            (via timed or age-based deployment) as well as a few additional
            restrictions (e.g. vaccine dosing restrictions).
            
            All components deployed by this intervention are deployed to the
            same people (each timed or continuous deployment selects recipients
            and then gives each recipient all components of the intervention).
          </xs:documentation>
     <xs:appinfo>name:Deployment;</xs:appinfo>
    </xs:annotation>
    <xs:complexType>
     <xs:sequence>
      <xs:element name="component" maxOccurs="unbounded" type="om:Component"/>
      <xs:element name="condition" minOccurs="0" maxOccurs="unbounded">
       <xs:annotation>
        <xs:documentation>
                  If conditions are specified, deployment of this intervention will only go ahead
                  if all specified conditions are true. Condition statements are evaluated only
                  during surveys, so deployment is enabled or disabled depending on the results
                  of the most recent survey. So called *unreported surveys* can be used to
                  reevaluate conditions without increasing granularity of output.
                  
                  Conditions are evaluated for the whole population, not for individual age-groups
                  or cohorts.
                  
                  This affects all types of deployment.
                </xs:documentation>
        <xs:appinfo>name:Condition;</xs:appinfo>
       </xs:annotation>
       <xs:complexType>
        <xs:attribute name="measure" type="xs:string" use="required">
         <xs:annotation>
          <xs:documentation>
                      The monitoring measure to test. Not all measures are available for use.
                    </xs:documentation>
          <xs:appinfo>name:Measure;</xs:appinfo>
         </xs:annotation>
        </xs:attribute>
        <xs:attribute name="minValue" type="xs:double" use="optional">
         <xs:annotation>
          <xs:documentation>
                      Minimum value. If specified, the measured variable must be greater than 
                      or equal to this value for the condition to be satisfied.
                    </xs:documentation>
          <xs:appinfo>name:Minimum value;</xs:appinfo>
         </xs:annotation>
        </xs:attribute>
        <xs:attribute name="maxValue" type="xs:double" use="optional">
         <xs:annotation>
          <xs:documentation>
                      Maximum value. If specified, the measured variable must be less than or
                      equal to this value for the condition to be satisfied.
                    </xs:documentation>
          <xs:appinfo>name:Maximum value;</xs:appinfo>
         </xs:annotation>
        </xs:attribute>
        <xs:attribute name="initialState" type="xs:boolean" use="required">
         <xs:annotation>
          <xs:documentation>
                      Whether this condition is considered true or false before updated by a survey.
                    </xs:documentation>
          <xs:appinfo>name:Initial state;</xs:appinfo>
         </xs:annotation>
        </xs:attribute>
       </xs:complexType>
      </xs:element>
      <xs:element minOccurs="0" maxOccurs="unbounded" name="continuous" type="om:ContinuousList">
       <xs:annotation>
        <xs:documentation>List of ages at which deployment takes place
                (through EPI, post-natal and school-based programmes, etc.).
                
                A sub-population restriction may be added as a property of the
                list of continuous deployments.
                </xs:documentation>
        <xs:appinfo>name:Age-based (continuous) deployment;</xs:appinfo>
       </xs:annotation>
      </xs:element>
      <xs:element minOccurs="0" maxOccurs="unbounded" name="timed" type="om:MassListWithCum">
       <xs:annotation>
        <xs:documentation>
                  List of timed deployments of the intervention (that is, of
                  deployment campaigns).
                  
                  Cumulative deployment mode can be specified for all deployments in a timed list.
                  To allow multiple cumulative deployment descriptions, the entire timed list
                  may be repeated.
                </xs:documentation>
        <xs:appinfo>name:Mass (timed) deployment;</xs:appinfo>
       </xs:annotation>
      </xs:element>
     </xs:sequence>
     <xs:attribute name="name" type="xs:string" use="optional">
      <xs:annotation>
       <xs:documentation>Name of intervention</xs:documentation>
       <xs:appinfo>name:Intervention name;</xs:appinfo>
      </xs:annotation>
     </xs:attribute>
    </xs:complexType>
   </xs:element>
  </xs:sequence>
 </xs:complexType>
 <xs:complexType name="HumanInterventionComponent">
  <xs:sequence>
   <xs:choice>
    <xs:element name="screen" type="om:Screen"/>
    <xs:element name="treatSimple" type="om:DTTreatSimple"/>
    <xs:element name="treatPKPD" type="om:DTTreatPKPD"/>
    <xs:element name="decisionTree" type="om:DecisionTree"/>
    <xs:element name="PEV" type="om:VaccineDescription">
     <xs:annotation>
      <xs:documentation>
              Pre-erythrocytic vaccine (PEV): prevents a proportion of infections
              from commencing.
            </xs:documentation>
      <xs:appinfo>name:Vaccines;</xs:appinfo>
     </xs:annotation>
    </xs:element>
    <xs:element name="BSV" type="om:VaccineDescription">
     <xs:annotation>
      <xs:documentation>
              Blood-stage vaccine (BSV): acts as a killing factor on blood-stage
              parasites. Exact action depends on the within host model.
            </xs:documentation>
      <xs:appinfo>name:Vaccines;</xs:appinfo>
     </xs:annotation>
    </xs:element>
    <xs:element name="TBV" type="om:VaccineDescription">
     <xs:annotation>
      <xs:documentation>
              Transmission-blocking vaccine (TBV): one minus this scales the
              probability of transmission to mosquitoes
            </xs:documentation>
      <xs:appinfo>name:Vaccines;</xs:appinfo>
     </xs:annotation>
    </xs:element>
    <xs:element name="ITN" type="om:ITNDescription">
     <xs:annotation>
      <xs:documentation>
              Description of bed-net interventions (ITNs, LLINs).
            </xs:documentation>
      <xs:appinfo>name:Bed nets;</xs:appinfo>
     </xs:annotation>
    </xs:element>
    <xs:element name="IRS" type="om:IRSDescription">
     <xs:annotation>
      <xs:documentation>
              Description of indoor residual spraying interventions.
            </xs:documentation>
      <xs:appinfo>name:Indoor residual spraying;</xs:appinfo>
     </xs:annotation>
    </xs:element>
    <xs:element name="GVI" type="om:GVIDescription">
     <xs:annotation>
      <xs:documentation>
              Low-level description of intervention effects on vectors (i.e.
              mosquitoes). Can be used to describe simple ITN or IRS
              interventions (though more complex models are available for these
              interventions) or other interventions such as mosquito repellant
              or ivermectin.
              
              Note that all actions of this intervention component will decay
              according to a single decay function. If independant decay is
              wanted, a separate component can be used for each action.
            </xs:documentation>
      <xs:appinfo>name:Generic vector intervention;</xs:appinfo>
     </xs:annotation>
    </xs:element>
    <xs:element name="recruitmentOnly" minOccurs="0">
     <xs:annotation>
      <xs:documentation>
              Recruitment of a host into a sub-population.
              
              All human-targeting intervention deployments recruit simulated
              humans into a sub-population which can be used for the purposes
              of cumulative deployment, deployment only to a sub-population and
              defining a cohort. This pseudo-intervention can be used to define
              a sub-population without also deploying some intervention.
            </xs:documentation>
      <xs:appinfo>name:Recruitment only;</xs:appinfo>
     </xs:annotation>
     <xs:complexType/>
    </xs:element>
    <xs:element name="clearImmunity">
     <xs:annotation>
      <xs:documentation>
              Removes all exposure-related immunitsy gained over time by hosts
              without removing infections (or affecting the ability to gain
              immunity through exposure).
              
              Hypothetical, but potentially useful to simulate scenarios with
              unprotected humans.
            </xs:documentation>
      <xs:appinfo>name:Clear Immunity;</xs:appinfo>
     </xs:annotation>
     <xs:complexType/>
    </xs:element>
   </xs:choice>
   <xs:element name="subPopRemoval" minOccurs="0" type="om:SubPopRemoval"/>
  </xs:sequence>
  <xs:attribute name="id" type="xs:string" use="required">
   <xs:annotation>
    <xs:documentation>
          A short name or code identifying the intervention component
          (used to refer to this component when describing an intervention).
          Also the id of the sub-population defined as those hosts who have
          received this intervention and who haven't subsequently been removed
          from the sub-population.
        </xs:documentation>
    <xs:appinfo>name:Component identifier;</xs:appinfo>
   </xs:annotation>
  </xs:attribute>
  <xs:attribute name="name" type="xs:string" use="optional">
   <xs:annotation>
    <xs:documentation>
          An informal name/description for the component
        </xs:documentation>
    <xs:appinfo>name:Name of component;</xs:appinfo>
   </xs:annotation>
  </xs:attribute>
 </xs:complexType>
 <xs:complexType name="SubPopRemoval">
  <xs:annotation>
   <xs:documentation>
        Each human intervention component corresponds to a sub-population:
        those who have received or are considered to be protected by the
        intervention component. Humans automatically become members of this
        sub-population when receiving an intervention component; this element
        controls how humans are removed from the sub-population.
        
        ITN attrition also removes humans from sub-populations.
        
        Note that sub-populations do not directly correspond to an
        intervention's effects: lack of effectiveness does not imply removal
        from the sub-population (except as explicitly configured here) and
        removal from the sub-population does not halt an intervention's
        effects.
        
        Sub-populations may be used to define a cohort, to restrict deployment
        of other interventions and to use cumulative deployment mode. A sub-
        population may or may not correspond (roughly) to humans protected by
        some intervention.
      </xs:documentation>
   <xs:appinfo>name:Remove from sub-population ...;</xs:appinfo>
  </xs:annotation>
  <xs:attribute name="onFirstBout" type="xs:boolean" default="false">
   <xs:annotation>
    <xs:documentation>
          If true, remove individuals from the sub-population at the start of
          the first episode (start of a clinical bout) since they were
          recruited into the sub-population. This is intended for cohort
          studies which measure time to the first episode, using active
          case detection.
          
          Reports delayed due to health-system memory are forced out when this
          occurs. Note that this can increase the number of uncomplicated cases
          reported across the entire population; for this reason reports are
          not forced on recruitment or most removal options.
          
          This does not prevent re-recruitment in the case that recruitment
          settings could conceivably recruit the same individual twice.
        </xs:documentation>
    <xs:appinfo>name:Time to first episode only;</xs:appinfo>
   </xs:annotation>
  </xs:attribute>
  <xs:attribute name="onFirstTreatment" type="xs:boolean" default="false">
   <xs:annotation>
    <xs:documentation>
          If true, remove individuals from the sub-population when they first
          seektreatment since they were recruited into the sub-population. This
          is intended for cohort studies which measure the time to first
          episode, using passive case detection.
          
          Reports delayed due to health-system memory are forced out when this
          occurs. Note that this can increase the number of uncomplicated cases
          reported across the entire population; for this reason reports are
          not forced on recruitment or most removal options.
          
          This does not prevent re-recruitment in the case that recruitment
          settings could conceivably recruit the same individual twice.
        </xs:documentation>
    <xs:appinfo>name:Time to first treatment only;</xs:appinfo>
   </xs:annotation>
  </xs:attribute>
  <xs:attribute name="onFirstInfection" type="xs:boolean" default="false">
   <xs:annotation>
    <xs:documentation>
          If true, remove individuals from the sub-population at completion of
          the first survey in which they present with a patent infection since
          they were recruited into the sub-population. This intended for cohort
          studies which measure time to the first infection, using active
          case detection.
          
          Reports delayed due to health-system memory are forced out when this
          occurs. Note that this can increase the number of uncomplicated cases
          reported across the entire population; for this reason reports are
          not forced on recruitment or most removal options.
          
          This does not prevent re-recruitment in the case that recruitment settings could
          conceivably recruit the same individual twice.
        </xs:documentation>
    <xs:appinfo>name:Time to first infection only;</xs:appinfo>
   </xs:annotation>
  </xs:attribute>
  <xs:attribute name="afterYears" type="xs:double" use="optional">
   <xs:annotation>
    <xs:documentation>
          If given, membership to the sub-population of humans who have
          received this intervention component expires after the given number of
          years. Note that future deployments renew membership (e.g. if this
          parameter is 4 years and the intervention is redeployed 3 years from
          now, expiry happens after 7 years).
          
          This provides a crude way of modelling a cohort protected by some
          intervention. A few interventions provide more detailed ways of
          modelling expiry of protection. In any case, &quot;expiry of protection&quot;
          is an abstract concept and does not imply that all protection has
          ceased, even in the simulator.
          
          This may also be useful for cumulative deployment.
          
          Minimum duration is zero, which implies the human is effectively
          never a member of the sub-population; a duration of one timestep
          implies the human is a member of the sub-population while any futher
          interventions are deployed on the same time as this human becomes a
          member and on the next update of the human (including transmission
          and health system events) but not beyond that. If this attribute is
          not given, the simulated human is a member until death or some other
          option triggers removal.
          
          Input is rounded to the nearest time step.
        </xs:documentation>
    <xs:appinfo>name:Remove from sub-population after;units:Years;min:0;</xs:appinfo>
   </xs:annotation>
  </xs:attribute>
 </xs:complexType>
 <xs:complexType name="Screen">
  <xs:annotation>
   <xs:documentation>
        This can be combined with MDA to achieve mass screen and treat (MSAT)
        or other types of mass screening intervention.
        
        When deployed to a host, this simulates a test of patent malaria
        (microscopy, RDT or some such), then triggers deployment of whichever
        intervention components are configured (deployments for both positive
        and negative test outcomes can be configured).
        
        The use of the screening itself is reported (if enabled), but not the
        outcome. Deployment of interventions triggered by the screening may
        be reported, however.
      </xs:documentation>
   <xs:appinfo>name:(Mass) screening;</xs:appinfo>
  </xs:annotation>
  <xs:sequence>
   <xs:element name="positive" minOccurs="0" maxOccurs="unbounded" type="om:Component"/>
   <xs:element name="negative" minOccurs="0" maxOccurs="unbounded" type="om:Component"/>
  </xs:sequence>
  <xs:attribute name="diagnostic" type="xs:string" use="required">
   <xs:annotation>
    <xs:documentation>
          Name of a parameterised diagnostic (see scenario/diagnostics).
        </xs:documentation>
    <xs:appinfo>name:Name of diagnostic;</xs:appinfo>
   </xs:annotation>
  </xs:attribute>
 </xs:complexType>
 <xs:complexType name="VectorIntervention">
  <xs:annotation>
   <xs:documentation>
        An intervention which may have various effects on the vector populations as a whole. (Not host specific.)
        
        Multiple instances of this intervention class are allowed (multiple parameterisations, not just deployments).
        
        Each instance may have multiple deployments. In this case the effects of each instance
        are independent (effects are combined) but the effects of multiple deployments of a single
        instance are not independent (only the latest deployment has any effect).
      </xs:documentation>
   <xs:appinfo>units:List of elements;name:Vector population intervention;</xs:appinfo>
  </xs:annotation>
  <xs:sequence>
   <xs:element name="description">
    <xs:complexType>
     <xs:sequence>
      <xs:element name="anopheles" maxOccurs="unbounded" type="om:VectorSpeciesIntervention"/>
     </xs:sequence>
    </xs:complexType>
   </xs:element>
   <xs:element minOccurs="0" name="timed" type="om:TimedBaseList">
    <xs:annotation>
     <xs:documentation>
            List of timed vector population intervention deployment
          </xs:documentation>
     <xs:appinfo>name:Vector population intervention deployment;</xs:appinfo>
    </xs:annotation>
   </xs:element>
  </xs:sequence>
  <xs:attribute name="name" type="xs:string" use="required">
   <xs:annotation>
    <xs:documentation>
          Name of intervention (e.g. larviciding, sugar bait).
        </xs:documentation>
    <xs:appinfo>name:Name of intervention;</xs:appinfo>
   </xs:annotation>
  </xs:attribute>
 </xs:complexType>
 <xs:complexType name="VectorTrap">
  <xs:annotation>
   <xs:documentation>
        Parameters and deployment of one type of trap. In case multiple types
        of trap are needed simultaneously, multiple elements can be used. Note
        that different types of trap do not interact except that all will
        attract mosquitoes.
      </xs:documentation>
   <xs:appinfo>name:Vector trap intervetion;</xs:appinfo>
  </xs:annotation>
  <xs:sequence>
   <xs:element name="description" minOccurs="1" maxOccurs="unbounded">
    <xs:annotation>
     <xs:documentation>
            Parameters associated with a vector trap intervention, per
            mosquito species.
          </xs:documentation>
     <xs:appinfo>name:Description;</xs:appinfo>
    </xs:annotation>
    <xs:complexType>
     <xs:sequence>
      <xs:element name="relativeAvailability" type="om:DoubleValue">
       <xs:annotation>
        <xs:documentation>
                  Describes the availiability of a trap to a
                  host-seeking mosquito relative to an average
                  unprotected adult.
                  
                  I.e. if this parameter is 2, then each trap will on
                  average attract twice as many mosquitoes as
                  unprotected adults.
                  
                  This is the initial availability; it may decay
                  towards zero depending on the configured
                  decay function.
                </xs:documentation>
        <xs:appinfo>units:Proportion;name:Initial relative availability;min:0;max:inf;</xs:appinfo>
       </xs:annotation>
      </xs:element>
      <xs:element name="decayOfAvailability" type="om:DecayFunction">
       <xs:annotation>
        <xs:documentation>
                  Describes how availability decays to zero.
                  
                  If decay heterogeneity/variance is used, there will be a
                  sample once-per-deployment (i.e. all traps of the same
                  deployment will be affected the same way). There is no
                  support for variances between traps (except in this crude
                  way, between deployments).
                </xs:documentation>
        <xs:appinfo>name:Decay of availability;</xs:appinfo>
       </xs:annotation>
      </xs:element>
     </xs:sequence>
     <xs:attribute name="mosquito" type="xs:string" use="required">
      <xs:annotation>
       <xs:documentation>
                Name of the species/subspecies/variant.
              </xs:documentation>
       <xs:appinfo>name:Species/subspecies/variant name</xs:appinfo>
      </xs:annotation>
     </xs:attribute>
    </xs:complexType>
   </xs:element>
   <xs:element minOccurs="0" name="timed">
    <xs:annotation>
     <xs:documentation>
            List of timed vector trap intervention deployment
          </xs:documentation>
     <xs:appinfo>name:Vector trap intervention deployment;</xs:appinfo>
    </xs:annotation>
    <xs:complexType>
     <xs:sequence>
      <xs:element name="deploy" minOccurs="0" maxOccurs="unbounded">
       <xs:complexType>
        <xs:complexContent>
         <xs:extension base="om:TimedBase">
          <xs:attribute name="ratioToHumans" type="xs:double" use="required">
           <xs:annotation>
            <xs:documentation>
                          The number of traps deployed, by this
                          deployment, per adult human.
                          
                          E.g. if there are currently 100 traps and 1000
                          humans, then a ratio of 0.1 will increase the
                          number of traps to 200.
                        </xs:documentation>
            <xs:appinfo>name:Ratio to humans;unit:dimensionless;min:0;max:inf;</xs:appinfo>
           </xs:annotation>
          </xs:attribute>
          <xs:attribute name="lifespan" type="xs:string" use="required">
           <xs:annotation>
            <xs:documentation>
                      Life of the trap until replaced or removed, e.g.
                      &quot;73t&quot; or &quot;1y&quot;. After this time period, these traps
                      will be removed from the simulation.
                      
                      New deployments do not automatically remove old
                      traps. Existing traps cannot be refurbished in the
                      model. It may make sense to make the end-of-life
                      coincide with a new deployment.
                        </xs:documentation>
            <xs:appinfo>name:Lifespan;units:Steps or Days or Years;</xs:appinfo>
           </xs:annotation>
          </xs:attribute>
         </xs:extension>
        </xs:complexContent>
       </xs:complexType>
      </xs:element>
     </xs:sequence>
    </xs:complexType>
   </xs:element>
  </xs:sequence>
  <xs:attribute name="name" type="xs:string" use="optional">
   <xs:annotation>
    <xs:documentation>
          Optional name for this type of trap
        </xs:documentation>
    <xs:appinfo>name:Descriptive name for type of trap;</xs:appinfo>
   </xs:annotation>
  </xs:attribute>
 </xs:complexType>
 <xs:complexType name="TimedBase">
  <xs:attribute name="time" type="xs:string" use="required">
   <xs:annotation>
    <xs:documentation>
          Time at which this deployment occurs.
          
          See doc on intervention period and on monitoring/startDate for
          details of how times work. Can be specified in steps, days,
          years, or as a date (examples: 15t, 75d, 0.2y, 2000-03-16).
        </xs:documentation>
    <xs:appinfo>name:Time;units:User defined (defauls to steps);min:0;</xs:appinfo>
   </xs:annotation>
  </xs:attribute>
 </xs:complexType>
 <xs:complexType name="DeploymentBase">
  <xs:attribute name="coverage" type="xs:double" use="required">
   <xs:annotation>
    <xs:documentation>
          Proportion of otherwise eligible individuals who will receive this
          deployment.
        </xs:documentation>
    <xs:appinfo>units:dimensionless;min:0;max:1;name:Coverage;</xs:appinfo>
   </xs:annotation>
  </xs:attribute>
  <xs:attribute name="vaccMinPrevDoses" type="xs:int" use="optional">
   <xs:annotation>
    <xs:documentation>
          Applies to vaccines only: vaccine doses are only deployed by this
          deployment if the previous number of doses (for the component
          deployed) is at least this number.
          
          For example, if this is the second deployment opportunity for this
          vaccine and this value is 1, then this deployment cannot deploy the
          vaccine to individuals who did not receive the first deployment.
        </xs:documentation>
    <xs:appinfo>name:Vaccine min previous doses;units:inoculations;min:0;</xs:appinfo>
   </xs:annotation>
  </xs:attribute>
  <xs:attribute name="vaccMaxCumDoses" type="xs:int" use="optional">
   <xs:annotation>
    <xs:documentation>
          Applies to vaccines only: vaccine doses are only deployed by this
          deployment if the previous number of doses (for the component
          deployed) is less than this number.
        </xs:documentation>
    <xs:appinfo>name:Vaccine max cumulative doses;units:inoculations;min:0;</xs:appinfo>
   </xs:annotation>
  </xs:attribute>
 </xs:complexType>
 <xs:complexType name="MassDeployment">
  <xs:complexContent>
   <xs:extension base="om:DeploymentBase">
    <xs:attribute name="time" type="xs:string" use="required">
     <xs:annotation>
      <xs:documentation>
              Time at which this deployment occurs.
              
              See doc on intervention period and on monitoring/startDate for
              details of how times work. Can be specified in steps, days,
              years, or as a date (examples: 15t, 75d, 0.2y, 2000-03-16).
            </xs:documentation>
      <xs:appinfo>name:Time;units:User defined (defauls to steps);min:0;</xs:appinfo>
     </xs:annotation>
    </xs:attribute>
    <xs:attribute name="maxAge" type="xs:double" use="optional">
     <xs:annotation>
      <xs:documentation>
              Maximum age of eligible individuals (defaults to no limit).
              
              Input is rounded to the nearest time step.
            </xs:documentation>
      <xs:appinfo>units:Years;min:0;name:Maximum age of eligible individuals;</xs:appinfo>
     </xs:annotation>
    </xs:attribute>
    <xs:attribute name="minAge" type="xs:double" default="0">
     <xs:annotation>
      <xs:documentation>
              Minimum age of eligible individuals (defaults to 0).
              
              Input is rounded to the nearest time step.
            </xs:documentation>
      <xs:appinfo>units:Years;min:0;name:Minimum age of eligible individuals;</xs:appinfo>
     </xs:annotation>
    </xs:attribute>
    <xs:attribute name="repeatStep" type="xs:string" use="optional">
     <xs:annotation>
      <xs:documentation>See repeatEnd's documentation.</xs:documentation>
      <xs:appinfo>name:Step of repetition;units:User defined;</xs:appinfo>
     </xs:annotation>
    </xs:attribute>
    <xs:attribute name="repeatEnd" type="xs:string" use="optional">
     <xs:annotation>
      <xs:documentation>
              Either both repeatStep and repeatEnd should be present
              or neither. If present, the deployment is repeated every
              repeatStep timesteps (i.e. if t0 is the initial time
              and x is repeatStep, depolyments are done at times t0,
              t0+x, t0+2*x, ...), ending before repeatEnd
              (final repetition is the one before repeatEnd).
              
              Note that repeatEnd may be specified as a date but
              repeatStep must be a duration (days, steps or years).
            </xs:documentation>
      <xs:appinfo>name:End of repetition (exclusive);units:User defined;</xs:appinfo>
     </xs:annotation>
    </xs:attribute>
   </xs:extension>
  </xs:complexContent>
 </xs:complexType>
 <xs:complexType name="ContinuousList">
  <xs:sequence>
   <xs:element name="restrictToSubPop" type="om:RestrictToSubPop" minOccurs="0"/>
   <!-- Note: minimum is 1 to save an extra check in code. -->
   <xs:element name="deploy" type="om:ContinuousDeployment" minOccurs="1" maxOccurs="unbounded"/>
  </xs:sequence>
 </xs:complexType>
 <xs:complexType name="ContinuousDeployment">
  <xs:complexContent>
   <xs:extension base="om:DeploymentBase">
    <xs:attribute name="targetAgeYrs" type="xs:double" use="required">
     <xs:annotation>
      <xs:documentation>
              Target age of intervention.
              
              Input is rounded to the nearest time step.
            </xs:documentation>
      <xs:appinfo>units:Years;min:0;max:100;name:Target age;</xs:appinfo>
     </xs:annotation>
    </xs:attribute>
    <xs:attribute name="begin" type="xs:string" use="optional">
     <xs:annotation>
      <xs:documentation>
              First time at which this deployment is active. If not specified,
              deployment starts at the beginning of the intervention period.
              
              See doc on intervention period and on monitoring/startDate for
              details of how times work. Can be specified in steps, days,
              years, or as a date (examples: 15t, 75d, 0.2y, 2000-03-16).
            </xs:documentation>
      <xs:appinfo>name:First time active;units:User defined (defauls to steps);</xs:appinfo>
     </xs:annotation>
    </xs:attribute>
    <xs:attribute name="end" type="xs:string" use="optional">
     <xs:annotation>
      <xs:documentation>
              End of the period during which the intervention is active (to be
              exact, the first step of the intervention period at which the
              item becomes inactive). If not specified, deployment never
              ceases after starting during the simulation.
              
              See doc on intervention period and on monitoring/startDate for
              details of how times work. Can be specified in steps, days,
              years, or as a date (examples: 15t, 75d, 0.2y, 2000-03-16).
            </xs:documentation>
      <xs:appinfo>units:User defined (defauls to steps);name:End step;</xs:appinfo>
     </xs:annotation>
    </xs:attribute>
   </xs:extension>
  </xs:complexContent>
 </xs:complexType>
 <xs:complexType name="TimedBaseList">
  <xs:sequence>
   <!-- Note: minimum is 1 to save an extra check in code. -->
   <xs:element name="deploy" type="om:TimedBase" minOccurs="1" maxOccurs="unbounded"/>
  </xs:sequence>
 </xs:complexType>
 <xs:complexType name="MassListWithCum">
  <xs:sequence>
   <xs:element name="restrictToSubPop" minOccurs="0" type="om:RestrictToSubPop"/>
   <xs:element name="cumulativeCoverage" minOccurs="0">
    <xs:annotation>
     <xs:documentation>
          If this element is not specified, standard deployment occurs, where
          a portion of the population as given by the coverage property of this
          campaign is selected, and interventions are deployed to all of
          these people (regardless of previous coverage).
          
          If this attribute is specified, instead, the population is divided
          into two sets: those who are a member of a certain sub-population and
          those who are not (see &quot;subPopRemoval&quot; element).
          If the proportion of people in the
          first set is less than the desired coverage, then the proportion of
          people from the second set needed to increase total coverage to the
          desired coverage is calculated. This proportion is then used as the
          probablity of selection from the second set into a third set of
          people who then receive all interventions deployed by this campaign.
          
          Note that selection is stochastic so the final coverage level may not
          be exactly that desired. Note also that the component used when
          selecting people need not actually be one of the components deployed
          by this intervention, although that is the intended use case.
          </xs:documentation>
     <xs:appinfo>name:Cumulative coverage;</xs:appinfo>
    </xs:annotation>
    <xs:complexType>
     <xs:attribute name="component" type="xs:string" use="required">
      <xs:annotation>
       <xs:documentation>
                The identifier (short name) of the component used when
                selecting people.
              </xs:documentation>
       <xs:appinfo>name:Component identifier;</xs:appinfo>
      </xs:annotation>
     </xs:attribute>
    </xs:complexType>
   </xs:element>
   <!-- Note: minimum is 1 to save an extra check in code. -->
   <xs:element name="deploy" type="om:MassDeployment" minOccurs="1" maxOccurs="unbounded"/>
  </xs:sequence>
 </xs:complexType>
 <xs:complexType name="RestrictToSubPop">
  <xs:annotation>
   <xs:documentation>
        If this element is specified, deployment is restricted to some
        sub-population (specified via the &quot;id&quot; attribute); otherwise the
        target population is the entire simulated population. Either way, other
        deployment restrictions (age, time, number of vaccine doeses) still
        apply.
      </xs:documentation>
   <xs:appinfo>name:Restrict to sub-population;</xs:appinfo>
  </xs:annotation>
  <xs:attribute name="id" type="xs:string" use="required">
   <xs:annotation>
    <xs:documentation>
          The identifier (short name) of the sub-population (i.e. the &quot;id&quot; of
          some intervention component). Also see the &quot;complement&quot; attribute.
        </xs:documentation>
    <xs:appinfo>name:Sub-population identifier;</xs:appinfo>
   </xs:annotation>
  </xs:attribute>
  <xs:attribute name="complement" type="xs:boolean" default="false">
   <xs:annotation>
    <xs:documentation>
          If this is not specified or is false, deployment is restricted to the
          sub-population of people protected by the intervention component
          who's id is given. If complement is set to true, deployment is
          instead restricted to the complement of that sub-population, i.e. to
          those <i>not</i> protected by the intervention component.
        </xs:documentation>
    <xs:appinfo>name:Complement;</xs:appinfo>
   </xs:annotation>
  </xs:attribute>
 </xs:complexType>
 <xs:complexType name="VaccineDescription">
  <xs:annotation>
   <xs:documentation>Description of a vaccine's effect</xs:documentation>
   <xs:appinfo>name:Vaccine descriptions;</xs:appinfo>
  </xs:annotation>
  <xs:sequence>
   <xs:element name="decay" type="om:DecayFunction">
    <xs:annotation>
     <xs:documentation>
            Specification of decay of efficacy. Documentation: see DecayFunction type
            or https://github.com/SwissTPH/openmalaria/wiki/ModelDecayFunctions
          </xs:documentation>
     <xs:appinfo>name:Decay of effect;</xs:appinfo>
    </xs:annotation>
   </xs:element>
   <xs:element name="efficacyB" type="om:DoubleValue">
    <xs:annotation>
     <xs:documentation>
            Measure of variation in vaccine efficacy: efficacy is sampled from
            a beta distribution with efficacyB its beta parameter and its alpha
            parameter fixed such that the mean is that given by initialEfficacy.
          </xs:documentation>
     <xs:appinfo>units:Positive real;min:0.001;max:1.00E+06;name:Variance parameter for vaccine efficacy;</xs:appinfo>
    </xs:annotation>
   </xs:element>
   <xs:element maxOccurs="unbounded" minOccurs="1" name="initialEfficacy" type="om:DoubleValue">
    <xs:annotation>
     <xs:documentation>
            Mean efficacy values before decay (see efficacyB and decay parameter
            descriptions for sampling and decay). The i-th value in this list
            is used for the efficacy of the vaccine after the i-th dose. Where
            more doses are given than there are values in this list, the last
            value is repeated.
          </xs:documentation>
     <xs:appinfo>units:dimensionless;min:0;max:1;name:Initial mean efficacy;</xs:appinfo>
    </xs:annotation>
   </xs:element>
  </xs:sequence>
 </xs:complexType>
 <xs:complexType name="ITNDescription">
  <xs:annotation>
   <xs:appinfo>name:Description</xs:appinfo>
  </xs:annotation>
  <xs:sequence>
   <xs:element name="usage" type="om:DoubleValue" minOccurs="0">
    <xs:annotation>
     <xs:documentation>
          Usage of nets by humans, from 0 to 1.
          
          At the moment this is constant across humans and deterministic:
          relative attractiveness and survival factors are
          base*(1-usage*propActing) + intervention_factor*usage*propActing.
          
          See also &quot;propActing&quot; (proportion of bits for which net acts).
        </xs:documentation>
     <xs:appinfo>units:dimensionless;min:0;max:1;name:Proportion of time nets are used by humans;</xs:appinfo>
    </xs:annotation>
   </xs:element>
   <xs:element name="holeRate" type="om:SampledValueLN">
    <xs:annotation>
     <xs:documentation>
          The rate at which new holes are made in nets.
          
          nHoles(t) = nHoles(t-1) + X where X~Pois(R/T) where T is the number
          of time-steps per year. R is sampled from
          log-normal: R ~ log N( log(mean)-sigma²/2, sigma² ) and is covariant
          with ripRate and insecticideDecay. (To be exact, a single Gaussian
          sample is taken, adjusted for each sigma then exponentiated.)
        </xs:documentation>
     <xs:appinfo>units:Holes per annum;min:0;name:Rate at which holes are made;</xs:appinfo>
    </xs:annotation>
   </xs:element>
   <xs:element name="ripRate" type="om:SampledValueLN">
    <xs:annotation>
     <xs:documentation>
          Each existing hole has a probability of being ripped bigger according
          to a Poisson process with this rate as (only) parameter.
          
          New rips occur in a net at rate X~Pois(h×R/T) where h is the number
          of existing holes and T the number of time-steps per year. R is
          sampled from log-normal: R ~ log N( log(mean)-sigma²/2, sigma² )
          and is covariant with holeRate and insecticideDecay. (To be exact, a
          single Gaussian sample is taken, adjusted for the each and sigma
          then exponentiated.)
        </xs:documentation>
     <xs:appinfo>units:Rips per existing hole per annum;min:0;name:Rate at which holes are enlarged;</xs:appinfo>
    </xs:annotation>
   </xs:element>
   <xs:element name="ripFactor" type="om:DoubleValue">
    <xs:annotation>
     <xs:documentation>
          This factor expresses how important rips are in increasing the hole.
          
          The hole index of a net is h + F×x where h and x are the total numbers
          of holes and rips respectively and F is the rip factor.
        </xs:documentation>
     <xs:appinfo>units:none;min:0;name:Rip factor;</xs:appinfo>
    </xs:annotation>
   </xs:element>
   <xs:element name="initialInsecticide" type="om:SampledValueN">
    <xs:annotation>
     <xs:documentation>
          The insecticide concentration of new nets is Gaussian distributed with
          mean &quot;mu&quot; and a standard deviation &quot;sigma&quot;. The standard deviation
          should be small relative to the mean to avoid negative initial
          concentration. Any negative values sampled are set to 0.
        </xs:documentation>
     <xs:appinfo>units:mg/m²;min:0;name:Initial insecticide;</xs:appinfo>
    </xs:annotation>
   </xs:element>
   <xs:element name="insecticideDecay" type="om:DecayFunction">
    <xs:annotation>
     <xs:documentation>
          Decay curve for insecticide content of nets. Documentation: see DecayFunction
          type or https://github.com/SwissTPH/openmalaria/wiki/ModelDecayFunctions
          
          The distribution of decay rates over nets is covariant with the
          distribution of ripRate and holeRate over nets. This distribution is
          generated by taking one sample per net from a Gaussian distribution
          with mean 0 and standard deviation 1. For each variable, the sample
          is multiplied by the respective sigma and a constant added such that,
          once exponentiated, the mean of the variable over nets is 1. The
          variable is then exponentiated and multiplied by the required mean
          rate for the respective variable.
        </xs:documentation>
     <xs:appinfo>units:none;name:Decay of insecticide;</xs:appinfo>
    </xs:annotation>
   </xs:element>
   <xs:element name="attritionOfNets" type="om:DecayFunction">
    <xs:annotation>
     <xs:documentation>
          Specifies the rate at which nets are disposed of over time.
          Documentation: see DecayFunction type or
          https://github.com/SwissTPH/openmalaria/wiki/ModelDecayFunctions
          
          In the current model, nets are disposed of randomly (no correlation
          with state of decay) such that the chance of each net surviving until
          age t is the value of this decay function at time t. Equivalently
          (where a large number of nets are distributed at the same time), the
          proportion of nets remaining in use should match this decay function
          over time.
          
          Humans are removed from the intervention component's sub-population
          on disposal (attrition) of their nets. Currently this event is not 
          reported.
        </xs:documentation>
     <xs:appinfo>units:dimensionless;name:Attrition of nets;</xs:appinfo>
    </xs:annotation>
   </xs:element>
   <xs:element name="anophelesParams" maxOccurs="unbounded">
    <xs:complexType>
     <xs:sequence>
      <xs:element name="holeIndexMax" type="om:DoubleValue" minOccurs="0">
       <xs:annotation>
        <xs:documentation>
                  Used by logit attacking and killing models only, holeIndexMax
                  is a user defined maximum hole index (typically, the total surface area of a net).
                </xs:documentation>
        <xs:appinfo>units:in same unit as holeIndex;name:maximum of holed surface area that has an effect (comparable to no net)</xs:appinfo>
       </xs:annotation>
      </xs:element>
      <xs:choice>
       <xs:element name="deterrency" type="om:ITNDeterrency">
        <xs:annotation>
         <xs:documentation>
                  Effect of net on attractiveness of humans to mosquitoes relative to
                  an unprotected adult human. Parameterisations should take into
                  account that mosquitoes do not always bite indoors.
                  
                  Attractiveness of the human is multiplied by
                  exp(log(H)×h + log(P)×p + log(I)×h×p
                  where H, P and I are the hole, insecticide and interaction factors
                  respectively, h=exp(-holeIndex×holeScalingFactor) and
                  p=1−exp(-insecticideContent×insecticideScalingFactor).
                  </xs:documentation>
         <xs:appinfo>units:dimensionless;min:0;max:1;name:Relative attractiveness;</xs:appinfo>
        </xs:annotation>
       </xs:element>
       <xs:element name="twoStageDeterrency">
        <xs:annotation>
         <xs:documentation>
                  Effect of net on attractiveness of humans to mosquitoes relative to
                  an unprotected adult human. Parameterisations should take into
                  account that mosquitoes do not always bite indoors.
                  
                  This deterrency model multiplies human attractiveness by
                  pEnt×pAtt.
                  </xs:documentation>
         <xs:appinfo>units:dimensionless;name:Relative attractiveness;</xs:appinfo>
        </xs:annotation>
        <xs:complexType>
         <xs:sequence>
          <xs:choice>
           <xs:element name="entering" type="om:IRSDeterrency">
            <xs:annotation>
             <xs:documentation>
                            pEnt represents the relative probability of entering due to
                            ITNs: pEnt = exp(log(P)×p) where P is the insecticide
                            factor and 
                            p=1−exp(-insecticideContent×insecticideScalingFactor).
                          </xs:documentation>
             <xs:appinfo>units:dimensionless;name:Deterrency: entering;</xs:appinfo>
            </xs:annotation>
           </xs:element>
           <xs:element name="enteringLogit" type="om:ITNEnteringDeterrencyLogit">
            <xs:annotation>
             <xs:documentation>
                            pEnt represents the relative probability of entering due to insecticide
                            in the hut:
                                pEnt = exp(logit.pEnt) / (exp(logit.pEnt) + 1)
                                logit.pEnt = B + P * p
                            where B is the basefactor (without net); P is insecticide factor, and
                                p = log(insecticideContent+1).
                            Without a net, probability of entering a house is
                                pEnt0 = exp(logit.pEnt0) / (exp(logit.pEnt0) + 1)
                                logit.pEnt0 = B
                            Entering of mosquitoes is adjusted via multiplication by pEnt / pEnt0.
                            To keep this in the range [0,1], we (normally) require that
                                pEnt ≤ pEnt0
                            and thus P ≤ 0 and give a warning if this is not fulfilled.
                          </xs:documentation>
             <xs:appinfo>units:dimensionless;name:Deterrency: entering (logit model);</xs:appinfo>
            </xs:annotation>
           </xs:element>
          </xs:choice>
          <xs:choice>
           <xs:element name="attacking" type="om:ITNKillingEffect">
            <xs:annotation>
             <xs:documentation>
                            pAtt represents the relative probability of attacking a human after
                            entering a house due to ITNs (i.e. of feeding/dying vs. flying off):
                                pAtt = B + H×h + P×p + I×h×p
                            where B is the base (without net) probability; H, P and I are the hole,
                            insecticide and interaction factors respectively,
                                h=exp(-holeIndex × holeScalingFactor)
                            and
                                p=1 - exp(-insecticideContent × insecticideScalingFactor).
                          </xs:documentation>
             <xs:appinfo>units:dimensionless;name:Deterrency: attacking;</xs:appinfo>
            </xs:annotation>
           </xs:element>
           <xs:element name="attackingLogit" type="om:ITNEffectLogit">
            <xs:annotation>
             <xs:documentation>
                            pAtt represents the relative probability of attacking a human
                            after entering a house due to ITNs (i.e. of feeding/dying vs.
                            flying off):
                                pAtt = exp(logit.pAtt) / (exp(logit.pAtt) + 1)
                                logit.pAtt = B + H×min(h, hMax) + P×p + I×min(h, hMax)×p
                            where B is the base factor (without net); H, P and
                            I are the hole, insecticide and interaction factors
                            respectively, and:
                                h = log(holeIndex + 1)
                                p = log(insecticideContent + 1)
                            Without a net, probability of attacking a human
                            after entering a house is
                                pAtt0 = exp(logit.pAtt0) / (exp(logit.pAtt0) + 1)
                                logit.pAtt0 = B + H×hMax
                            where hMax=log(holeIndexMax + 1) and holeIndexMax is a user defined
                            maximum hole index (typically, the total surface area of a net).
                            Attacking of mosquitoes is adjusted via multiplication by pAtt / pAtt0.
                            This may be larger and smaller than 1 (but will not be negative).
                            By definition (through the logit transformation) pAtt0 &gt; 0.  
                          </xs:documentation>
             <xs:appinfo>units:dimensionless;name:Deterrency: attacking (logit model);</xs:appinfo>
            </xs:annotation>
           </xs:element>
          </xs:choice>
         </xs:sequence>
        </xs:complexType>
       </xs:element>
      </xs:choice>
      <xs:choice>
       <xs:element name="preprandialKillingEffect" type="om:ITNKillingEffect">
        <xs:annotation>
         <xs:documentation>
                  Effect of net on survival mosquitoes as they seek to bite a human
                  after choosing that human, relative to the same person not
                  sleeping under a net. Parameterisations should take into
                  account that mosquitoes do not always bite indoors.
                  
                  Killing proportion is calculated as K = B + H×h + P×p + I×h×p
                  where B is the base (without net) probability of death,
                  H, P and I are the hole, insecticide and interaction factors
                  respectively, h=exp(-holeIndex×holeScalingFactor) and
                  p=1−exp(-insecticideContent×insecticideScalingFactor).
                  
                  Survival of mosquitoes is adjusted via multiplication by (1−K) / (1−B).
                  To keep this in the range [0,1], we require that B+H ≤ 1, B+P ≤ 1,
                  B+H+P+I ≤ 1, H ≥ 0, P ≥ 0 and H+P+I ≥ 0.
                  </xs:documentation>
         <xs:appinfo>units:dimensionless;min:0;max:1;name:Pre-prandial killing effect;</xs:appinfo>
        </xs:annotation>
       </xs:element>
       <xs:element name="preprandialKillingEffectLogit" type="om:ITNEffectLogit">
        <xs:annotation>
         <xs:documentation>
                  Effect of net on survival mosquitoes as they seek to bite a human
                  after choosing that human, relative to the same person not
                  sleeping under a net.                 
                  Killing proportion is calculated as 
                      K=exp(logit.K)/(exp(logit.K)+1)
                      logit.K = B + H×min(h,hMax) + P×p + I×min(h,hMax)×p
                  where B is the basefactor (without net),
                  H, P and I are the hole, insecticide and interaction factors
                  respectively, h=log(holeIndex+1) and
                  p=log(insecticideContent+1).
                  Without a net, the killing proportion
                      K0=exp(logit.K0)/(exp(logit.K0)+1)
                      logit.K0 = B + H×hMax
                  where hMax=log(holeIndexMax+1) and holeIndexMax is a user defined maximum hole index (typically, the total surface area of a net).
                  Survival of mosquitoes is adjusted via multiplication by (1−K) / (1−K0).
                  To keep this in the range [0,1], we require that K ≥ K0. We enforce that P ≥ 0 (It would not make sense biologically if P were negative) and P+I*hMax ≥ 0 and H ≤ 0 and holeIndex ≤ holeIndexMax and give a warning if these conditions are not fulfilled.
                  </xs:documentation>
         <xs:appinfo>units:dimensionless;min:0;max:1;name:Pre-prandial killing effect (logit);</xs:appinfo>
        </xs:annotation>
       </xs:element>
      </xs:choice>
      <xs:choice>
       <xs:element name="postprandialKillingEffect" type="om:ITNKillingEffect">
        <xs:annotation>
         <xs:documentation>
                  Effect of net on survival mosquitoes as they seek to escape from
                  a human host and rest after a blood meal, relative to the same
                  person not sleeping under a net. Parameterisations should take
                  into account that mosquitoes do not always bite indoors.
                  
                  Killing proportion is calculated as K = B + H×h + P×p + I×h×p
                  where B is the base (without net) probability of death,
                  H, P and I are the hole, insecticide and interaction factors
                  respectively, h=exp(-holeIndex×holeScalingFactor) and
                  p=1−exp(-insecticideContent×insecticideScalingFactor).
                  
                  Survival of mosquitoes is adjusted via multiplication by (1−K) / (1−B).
                  To keep this in the range [0,1], we require that B+H ≤ 1, B+P ≤ 1,
                  B+H+P+I ≤ 1, H ≥ 0, P ≥ 0 and H+P+I ≥ 0.
                  </xs:documentation>
         <xs:appinfo>units:dimensionless;min:0;max:1;name:Post-prandial killing effect;</xs:appinfo>
        </xs:annotation>
       </xs:element>
       <xs:element name="postprandialKillingEffectLogit" type="om:ITNEffectLogit">
        <xs:annotation>
         <xs:documentation>
                  Effect of net on survival mosquitoes as they seek to escape from
                  a human host and rest after a blood meal, relative to the same
                  person not sleeping under a net.
                  Killing proportion is calculated as 
                      K=exp(logit.K)/(exp(logit.K)+1)
                      logit.K = B + H×min(h,hMax) + P×p + I×min(h,hMax)×p
                  where B is the basefactor (without net),
                  H, P and I are the hole, insecticide and interaction factors
                  respectively, h=log(holeIndex+1) and
                  p=log(insecticideContent+1).
                  Without a net, the killing proportion
                      K0=exp(logit.K0)/(exp(logit.K0)+1)
                      logit.K0 = B + H×hMax
                  where hMax=log(holeIndexMax+1) and holeIndexMax is a user defined maximum hole index (typically, the total surface area of a net).
                  Survival of mosquitoes is adjusted via multiplication by (1−K) / (1−K0).
                  To keep this in the range [0,1], we require that K ≥ K0. We enforce that P ≥ 0 (It would not make sense biologically if P were negative) and P+I*hMax ≥ 0 and H ≤ 0 and holeIndex ≤ holeIndexMax and give a warning if these conditions are not fulfilled.
                </xs:documentation>
         <xs:appinfo>units:dimensionless;min:0;max:1;name:Post-prandial killing effect (logit);</xs:appinfo>
        </xs:annotation>
       </xs:element>
      </xs:choice>
      <xs:choice>
       <xs:element name="fecundityReduction" type="om:ITNKillingEffect" minOccurs="0">
        <xs:annotation>
         <xs:documentation>
                    Effect of net on fertility of mosquitoes who survive feeding
                    on a protected human, relative to an unprotected human.
                    
                    Fertility (number of eggs laid) is multiplied by (1-K) / (1-B),
                    similar to killing effects. This is not allowed to be greater than 1.
                  </xs:documentation>
         <xs:appinfo>name:Fecundity reduction;</xs:appinfo>
        </xs:annotation>
       </xs:element>
       <xs:element name="fecundityReductionLogit" type="om:ITNEffectLogit" minOccurs="0">
        <xs:annotation>
         <xs:documentation>
                    Effect of net on fertility of mosquitoes who survive feeding
                    on a protected human, relative to an unprotected human.
                    
                    Fertility (number of eggs laid) is multiplied by (1-K) / (1-K0),
                    similar to killing effects. This is not allowed to be greater than 1.
                  </xs:documentation>
         <xs:appinfo>name:Fecundity reduction (logit);</xs:appinfo>
        </xs:annotation>
       </xs:element>
      </xs:choice>
     </xs:sequence>
     <xs:attribute name="mosquito" type="xs:string" use="required">
      <xs:annotation>
       <xs:documentation>
                Name of the affected anopheles-mosquito species.
              </xs:documentation>
<<<<<<< HEAD
       <xs:appinfo>name:Mosquito species;</xs:appinfo>
      </xs:annotation>
     </xs:attribute>
     <xs:attribute name="propActive" type="xs:double" default="1">
      <xs:annotation>
       <xs:documentation>
              Deprecated: propActive is now always set to 1. This value will be ignored.

=======
              <xs:appinfo>name:Mosquito species;</xs:appinfo>
            </xs:annotation>
          </xs:attribute>
          <xs:attribute name="propActive" type="xs:double" default="1">
            <xs:annotation>
              <xs:documentation>
              Deprecated: propActive can still be used but its value must be set to either 0 or 1.
              Any other value will result in an error at initialization.
              
>>>>>>> 5061dbec
              The proportion of bites, when nets are in use, for which the net
              has any action whatsoever on the mosquito.
              
              At the moment this is constant across humans and deterministic:
              relative attractiveness and survival factors are
              base*(1-usage*propActing) + intervention_factor*usage*propActing.
              
              See also &quot;usage&quot; (proportion of time nets are used by humans).
            </xs:documentation>
       <xs:appinfo>units:dimensionless;min:0;max:1;name:Proportion of bites for which net acts;</xs:appinfo>
      </xs:annotation>
     </xs:attribute>
    </xs:complexType>
   </xs:element>
  </xs:sequence>
 </xs:complexType>
 <xs:complexType name="GVIDescription">
  <xs:sequence>
   <xs:element name="usage" type="om:DoubleValue" minOccurs="0">
    <xs:annotation>
     <xs:documentation>
          Usage of Generic vector interventions, from 0 to 1.
        </xs:documentation>
     <xs:appinfo>units:dimensionless;min:0;max:1;name:Proportion of generic vector interventions;</xs:appinfo>
    </xs:annotation>
   </xs:element>
   <xs:element name="decay" type="om:DecayFunction">
    <xs:annotation>
     <xs:documentation>
            Description of decay of all intervention effects.
            Documentation: see DecayFunction type or
            https://github.com/SwissTPH/openmalaria/wiki/ModelDecayFunctions
          </xs:documentation>
     <xs:appinfo>name:Decay;</xs:appinfo>
    </xs:annotation>
   </xs:element>
   <xs:element name="anophelesParams" maxOccurs="unbounded">
    <xs:annotation>
     <xs:appinfo>name:Per-mosquito species parameters;</xs:appinfo>
    </xs:annotation>
    <xs:complexType>
     <xs:sequence>
      <xs:element name="deterrency" type="om:DoubleValue" minOccurs="0">
       <xs:annotation>
        <xs:documentation>
                Effect of intervention on attractiveness of humans to mosquitoes relative to
                an unprotected adult human. Parameterisations should take into
                account that mosquitoes do not always bite indoors.
                
                Attractiveness of the human is multiplied this factor times
                survival of effect.
                </xs:documentation>
        <xs:appinfo>units:dimensionless;min:0;max:1;name:Relative attractiveness</xs:appinfo>
       </xs:annotation>
      </xs:element>
      <xs:element name="preprandialKillingEffect" type="om:DoubleValue" minOccurs="0">
       <xs:annotation>
        <xs:documentation>
                Effect of intervention on survival of mosquitoes as they seek to bite a human
                after choosing that human, relative to the same person not
                protected by the intervention. Parameterisations should take into account
                that mosquitoes do not always bite indoors. This parameter has
                been added since some data shows IRS to have a preprandial
                killing effect.
                
                Killing proportion is this factor multiplied by survival of effect.
                </xs:documentation>
        <xs:appinfo>units:dimensionless;min:0;max:1;name:Pre-prandial killing effect</xs:appinfo>
       </xs:annotation>
      </xs:element>
      <xs:element name="postprandialKillingEffect" type="om:DoubleValue" minOccurs="0">
       <xs:annotation>
        <xs:documentation>
                Effect of intervention on survival of mosquitoes as they seek to escape from
                a human host and rest after a blood meal, relative to the same
                person not protected by the intervention. Parameterisations should take
                into account that mosquitoes do not always bite indoors.
                
                Killing proportion is this factor multiplied by survival of effect.
                </xs:documentation>
        <xs:appinfo>units:dimensionless;min:0;max:1;name:Post-prandial killing effect</xs:appinfo>
       </xs:annotation>
      </xs:element>
      <xs:element name="fecundityReduction" type="om:DoubleValue" minOccurs="0">
       <xs:annotation>
        <xs:documentation>
                Effect of intervention on fertility mosquitoes after successfully feeding on
                a human host, relative to an unproteced human. Parameterisations should take
                into account that mosquitoes do not always bite indoors.
                
                Fertility is multiplied by 1 - (fecundityReduction * decay).
                </xs:documentation>
        <xs:appinfo>min:0;name:Fecundity reduction effect</xs:appinfo>
       </xs:annotation>
      </xs:element>
     </xs:sequence>
     <xs:attribute name="mosquito" type="xs:string" use="required">
      <xs:annotation>
       <xs:documentation>
                Name of the affected anopheles-mosquito species.
              </xs:documentation>
       <xs:appinfo>name:Mosquito species</xs:appinfo>
      </xs:annotation>
     </xs:attribute>
     <xs:attribute name="propActive" type="xs:double" default="1">
      <xs:annotation>
       <xs:documentation>
              The proportion of bites for which the IRS
              has any action whatsoever on the mosquito.
              
              At the moment this is constant across humans and deterministic:
              relative attractiveness and survival factors are
              base*(1-propActing) + intervention_factor*propActing.
            </xs:documentation>
       <xs:appinfo>units:dimensionless;min:0;max:1;name:Proportion of bites for which IRS acts;</xs:appinfo>
      </xs:annotation>
     </xs:attribute>
    </xs:complexType>
   </xs:element>
  </xs:sequence>
 </xs:complexType>
 <xs:complexType name="IRSDescription">
  <xs:annotation>
   <xs:documentation>
        Description of effect for the more complex and probably more realistic
        Briet model: IRS has three effects, whos strength is calculated as a
        function of surviving insecticide content.
      </xs:documentation>
   <xs:appinfo>name:Description (based on decay of insecticide);</xs:appinfo>
  </xs:annotation>
  <xs:sequence>
   <xs:element name="usage" type="om:DoubleValue" minOccurs="0">
    <xs:annotation>
     <xs:documentation>
          Usage of Indoor residual spraying (IRS) interventions, from 0 to 1.
        </xs:documentation>
     <xs:appinfo>units:dimensionless;min:0;max:1;name:Proportion of Indoor residual spraying (IRS) interventions;</xs:appinfo>
    </xs:annotation>
   </xs:element>
   <xs:element name="initialInsecticide" type="om:SampledValueN">
    <xs:annotation>
     <xs:documentation>
          The insecticide concentration of IRS (at time of spraying) is
          Gaussian distributed with mean &quot;mu&quot; and a standard deviation &quot;sigma&quot;.
          The standard deviation should be small relative to the mean to avoid
          negative initial concentration. Any negative values sampled are set
          to 0.
        </xs:documentation>
     <xs:appinfo>units:μg/cm²;min:0;name:Initial insecticide</xs:appinfo>
    </xs:annotation>
   </xs:element>
   <xs:element name="insecticideDecay" type="om:DecayFunction">
    <xs:annotation>
     <xs:documentation>
          Decay curve for insecticide content of IRS. Documentation: see DecayFunction
          type or https://github.com/SwissTPH/openmalaria/wiki/ModelDecayFunctions
        </xs:documentation>
     <xs:appinfo>units:none;name:Decay of insecticide</xs:appinfo>
    </xs:annotation>
   </xs:element>
   <xs:element name="anophelesParams" maxOccurs="unbounded">
    <xs:annotation>
     <xs:appinfo>name:Per-mosquito species parameters;</xs:appinfo>
    </xs:annotation>
    <xs:complexType>
     <xs:sequence>
      <xs:element name="deterrency" type="om:IRSDeterrency">
       <xs:annotation>
        <xs:documentation>
                Effect of IRS on attractiveness of humans to mosquitoes relative to
                an unprotected adult human. Parameterisations should take into
                account that mosquitoes do not always bite indoors.
                
                Attractiveness of the human is multiplied by exp(P×log(p))
                where P is the insecticide factor,
                p=1−exp(-insecticideContent×insecticideScalingFactor).
                </xs:documentation>
        <xs:appinfo>units:dimensionless;min:0;max:1;name:Relative attractiveness</xs:appinfo>
       </xs:annotation>
      </xs:element>
      <xs:element name="preprandialKillingEffect" type="om:IRSKillingEffect">
       <xs:annotation>
        <xs:documentation>
                Effect of IRS on survival mosquitoes as they seek to bite a human
                after choosing that human, relative to the same person not
                protected by IRS. Parameterisations should take into account
                that mosquitoes do not always bite indoors. This parameter has
                been added since some data shows IRS to have a preprandial
                killing effect.
                
                Killing proportion is calculated as K = B + P×p where B is the
                base (without protection) probability of death, and P is the
                insecticide factor,
                p=1−exp(-insecticideContent×insecticideScalingFactor).
                
                Survival of mosquitoes is adjusted via multiplication by (1−K) / (1−B).
                To keep this in the range [0,1], we require that B+P ≤ 1 and P ≥ 0.
                </xs:documentation>
        <xs:appinfo>units:dimensionless;min:0;max:1;name:Pre-prandial killing effect</xs:appinfo>
       </xs:annotation>
      </xs:element>
      <xs:element name="postprandialKillingEffect" type="om:IRSKillingEffect">
       <xs:annotation>
        <xs:documentation>
                Effect of IRS on survival mosquitoes as they seek to escape from
                a human host and rest after a blood meal, relative to the same
                person not protected by IRS. Parameterisations should take
                into account that mosquitoes do not always bite indoors.
                
                Killing proportion is calculated as K = B + P×p where B is the
                base (without protection) probability of death, and P is the
                insecticide factor,
                p=1−exp(-insecticideContent×insecticideScalingFactor).
                
                Survival of mosquitoes is adjusted via multiplication by (1−K) / (1−B).
                To keep this in the range [0,1], we require that B+P ≤ 1 and P ≥ 0.
                </xs:documentation>
        <xs:appinfo>units:dimensionless;min:0;max:1;name:Post-prandial killing effect</xs:appinfo>
       </xs:annotation>
      </xs:element>
      <xs:element name="fecundityReduction" type="om:IRSKillingEffect" minOccurs="0">
       <xs:annotation>
        <xs:documentation>
                Effect of IRS on fertility mosquitoes after successfully feeding on
                a human host, relative to an unproteced human. Parameterisations should take
                into account that mosquitoes do not always bite indoors.
                
                First, we calculate K = B + P×p where B is the
                base (without protection) probability of death, and P is the
                insecticide factor,
                p=1−exp(-insecticideContent×insecticideScalingFactor).
                
                Fecundity is multiplied by (1−K) / (1−B). It is not allowed to be greater than 1.
                To keep this in the range [0,1], we require that B+P ≤ 1 and P ≥ 0.
                </xs:documentation>
        <xs:appinfo>name:Fecundity reduction</xs:appinfo>
       </xs:annotation>
      </xs:element>
     </xs:sequence>
     <xs:attribute name="mosquito" type="xs:string" use="required">
      <xs:annotation>
       <xs:documentation>
                Name of the affected anopheles-mosquito species.
              </xs:documentation>
       <xs:appinfo>name:Mosquito species</xs:appinfo>
      </xs:annotation>
     </xs:attribute>
     <xs:attribute name="propActive" type="xs:double" default="1">
      <xs:annotation>
       <xs:documentation>
              The proportion of bites for which the IRS
              has any action whatsoever on the mosquito.
              
              At the moment this is constant across humans and deterministic:
              relative attractiveness and survival factors are
              base*(1-propActing) + intervention_factor*propActing.
            </xs:documentation>
       <xs:appinfo>units:dimensionless;min:0;max:1;name:Proportion of bites for which IRS acts;</xs:appinfo>
      </xs:annotation>
     </xs:attribute>
    </xs:complexType>
   </xs:element>
  </xs:sequence>
 </xs:complexType>
 <xs:complexType name="IRSDeterrency">
  <xs:attribute name="insecticideFactor" type="xs:double" use="required">
   <xs:annotation>
    <xs:documentation>
          Value expected to be at least 0. Negative values are not
          necessarily invalid, but allow nets to increase transmission.
        </xs:documentation>
    <xs:appinfo>units:none;name:Insecticide factor;max:1</xs:appinfo>
   </xs:annotation>
  </xs:attribute>
  <xs:attribute name="insecticideScalingFactor" type="xs:double" use="required">
   <xs:annotation>
    <xs:appinfo>units:none;name:Insecticide scaling factor;min:0</xs:appinfo>
   </xs:annotation>
  </xs:attribute>
 </xs:complexType>
 <xs:complexType name="ITNEnteringDeterrencyLogit">
  <xs:attribute name="baseFactor" type="xs:double" use="required">
   <xs:annotation>
    <xs:documentation>
          See parent element documentation
        </xs:documentation>
    <xs:appinfo>units:none;name:Base factor;</xs:appinfo>
   </xs:annotation>
  </xs:attribute>
  <xs:attribute name="insecticideFactor" type="xs:double" use="required">
   <xs:annotation>
    <xs:documentation>
          See parent element documentation
        </xs:documentation>
    <xs:appinfo>units:none;name:Insecticide factor;</xs:appinfo>
   </xs:annotation>
  </xs:attribute>
 </xs:complexType>
 <xs:complexType name="IRSKillingEffect">
  <xs:complexContent>
   <xs:extension base="om:IRSDeterrency">
    <xs:attribute name="baseFactor" type="xs:double" use="required">
     <xs:annotation>
      <xs:appinfo>units:dimensionless;name:Probability of mosquito death without intervention</xs:appinfo>
     </xs:annotation>
    </xs:attribute>
   </xs:extension>
  </xs:complexContent>
 </xs:complexType>
 <xs:complexType name="ITNDeterrency">
  <xs:complexContent>
   <xs:extension base="om:IRSDeterrency">
    <xs:attribute name="holeFactor" type="xs:double" use="required">
     <xs:annotation>
      <xs:documentation>
              Value expected to be at least 0. Negative values are not
              necessarily invalid, but allow nets to increase transmission.
            </xs:documentation>
      <xs:appinfo>units:none;name:Hole factor;max:1</xs:appinfo>
     </xs:annotation>
    </xs:attribute>
    <xs:attribute name="interactionFactor" type="xs:double" use="required">
     <xs:annotation>
      <xs:documentation>
              holeFactor + insecticideFactor + interactionFactor must not be greater
              than 1, and is expected to be at least 0. A negative value is not
              necessarily invalid, but allows nets to increase transmission.
            </xs:documentation>
      <xs:appinfo>units:none;name:Interaction factor;max:1</xs:appinfo>
     </xs:annotation>
    </xs:attribute>
    <xs:attribute name="holeScalingFactor" type="xs:double" use="required">
     <xs:annotation>
      <xs:appinfo>units:none;name:Hole scaling factor;min:0</xs:appinfo>
     </xs:annotation>
    </xs:attribute>
   </xs:extension>
  </xs:complexContent>
 </xs:complexType>
 <xs:complexType name="ITNKillingEffect">
  <xs:complexContent>
   <xs:extension base="om:ITNDeterrency">
    <xs:attribute name="baseFactor" type="xs:double" use="required">
     <xs:annotation>
      <xs:appinfo>units:dimensionless;name:Probability of mosquito death without intervention</xs:appinfo>
     </xs:annotation>
    </xs:attribute>
   </xs:extension>
  </xs:complexContent>
 </xs:complexType>
 <xs:complexType name="ITNEffectLogit">
  <xs:attribute name="baseFactor" type="xs:double" use="required">
   <xs:annotation>
    <xs:documentation>
          Logit of the probability (e.g. of death, of entry, of attacking) without intervention.
        </xs:documentation>
    <xs:appinfo>units:dimensionless;name:Base factor;</xs:appinfo>
   </xs:annotation>
  </xs:attribute>
  <xs:attribute name="insecticideFactor" type="xs:double" use="required">
   <xs:annotation>
    <xs:documentation>
          Coefficient of log(insecticide content+1) in a generalized linear model with logit link
          function.
        </xs:documentation>
    <xs:appinfo>units:none;name:Insecticide factor;</xs:appinfo>
   </xs:annotation>
  </xs:attribute>
  <xs:attribute name="holeFactor" type="xs:double" use="required">
   <xs:annotation>
    <xs:documentation>
          Coefficient of log(total holed surface area (in cm2) +1) in a generalized linear model
          with logit link function.
        </xs:documentation>
    <xs:appinfo>units:none;name:Hole factor;</xs:appinfo>
   </xs:annotation>
  </xs:attribute>
  <xs:attribute name="interactionFactor" type="xs:double" use="required">
   <xs:annotation>
    <xs:documentation>
          Coefficient of the interaction term of log(total holed surface area (in cm2) +1) with
          log(insecticide content+1) in a generalized linear model with logit link function.
        </xs:documentation>
    <xs:appinfo>units:none;name:Interaction factor;</xs:appinfo>
   </xs:annotation>
  </xs:attribute>
 </xs:complexType>
 <xs:complexType name="VectorSpeciesIntervention">
  <xs:annotation>
   <xs:documentation>
        Descriptions of the effects of vector interventions with per-species effects.
      </xs:documentation>
   <xs:appinfo>units:dimensionless;min:0;max:1;name:Vector population intervention;</xs:appinfo>
  </xs:annotation>
  <xs:all>
   <xs:element name="seekingDeathRateIncrease" minOccurs="0">
    <xs:annotation>
     <xs:documentation>
            Describe an effect on the increase in the death rate while host
            seeking (mu_vA) due to this intervention.
            
            Enter the rate increase (i.e. if rate increases to 120% of normal,
            give 0.2). New death rate while seeking is old × (1 + increase)
            where increase is this factor given. Must have increas ≥ -1.
          </xs:documentation>
     <xs:appinfo>units:dimensionless;name:Proportional increase in deaths while host searching;</xs:appinfo>
    </xs:annotation>
    <xs:complexType>
     <xs:sequence>
      <xs:element name="decay" type="om:DecayFunction"/>
     </xs:sequence>
     <xs:attribute name="initial" type="xs:double" use="required">
      <xs:annotation>
       <xs:appinfo>units:dimensionless;min:-1;max:inf;name:Initial proportion increase</xs:appinfo>
      </xs:annotation>
     </xs:attribute>
    </xs:complexType>
   </xs:element>
   <xs:element name="probDeathOvipositing" minOccurs="0">
    <xs:annotation>
     <xs:documentation>
            Describe an effect of increased mortality while ovipositing
            due to this intervention. Enter the probability of dying due to
            this intervention.
          </xs:documentation>
     <xs:appinfo>units:dimensionless;name:Proportion ovipositing mosquitoes killed;</xs:appinfo>
    </xs:annotation>
    <xs:complexType>
     <xs:sequence>
      <xs:element name="decay" type="om:DecayFunction"/>
     </xs:sequence>
     <xs:attribute name="initial" type="xs:double" use="required">
      <xs:annotation>
       <xs:appinfo>units:dimensionless;min:0;max:1;name:Initial probability of killing</xs:appinfo>
      </xs:annotation>
     </xs:attribute>
    </xs:complexType>
   </xs:element>
   <xs:element name="emergenceReduction" minOccurs="0">
    <xs:annotation>
     <xs:documentation>
            Describe an effect on emergence of pupa into adults: this value is the
            proportion of emerging pupa which are killed by this intervention.
            
            This can be used as a crude way of modelling larviciding. It ca
            also be used to increase emergence by giving a negative value.
            The emergence rate is &quot;old rate&quot; × (1 - factor) where factor is the
            value given here; thus, for example, using -1 will double emergence.
          </xs:documentation>
     <xs:appinfo>units:dimensionless;name:Proportion of emerging pupa killed;</xs:appinfo>
    </xs:annotation>
    <xs:complexType>
     <xs:sequence>
      <xs:element name="decay" type="om:DecayFunction"/>
     </xs:sequence>
     <xs:attribute name="initial" type="xs:double" use="required">
      <xs:annotation>
       <xs:appinfo>units:dimensionless;min:-inf;max:1;name:Initial proportion reduction</xs:appinfo>
      </xs:annotation>
     </xs:attribute>
    </xs:complexType>
   </xs:element>
  </xs:all>
  <xs:attribute name="mosquito" type="xs:string" use="required">
   <xs:annotation>
    <xs:documentation>
          Name of the species/subspecies/variant.
        </xs:documentation>
    <xs:appinfo>name:Species/subspecies/variant name</xs:appinfo>
   </xs:annotation>
  </xs:attribute>
 </xs:complexType>
 <xs:complexType name="NonHumanHostsIntervention">
  <xs:annotation>
   <xs:documentation>This intervention modifies parameters of non-human hosts described in the &lt;entomology&gt; &lt;vector&gt; &lt;anopheles&gt;
&lt;nonHumanHosts&gt; section of the input scenario file.

The intervention is described by 5 parameters that define the change in each of non-human host parameters: 

reduceAvailability: Reduction in the availability rate, αi. For example a value of 0 will result in no change; a value of 0.2 will reduce the availability to 0.8 of its initial value; and a value of 1 will set the availability to 0;

prePrandialKillingEffect: Reduction in the pre-prandial survival probability, PBi.  For example a value of 0 will result in no change; a value of 0.2 will reduce PBi to 0.8 of its initial value; and a value of 1 will set PBi to 0;

postPrandialKillingEffect: Reduction in the post-prandial survival probability, PCi.  For example a value of 0 will result in no change; a value of 0.2 will reduce PCi to 0.8 of its initial value; and a value of 1 will set PCi to 0;

restingKillingEffect: Reduction in the survival probability of the resting period, PDi.  For example a value of 0 will result in no change; a value of 0.2 will reduce PDi to 0.8 of its initial value; and a value of 1 will set PDi to 0;</xs:documentation>
  </xs:annotation>
  <xs:sequence>
   <xs:element name="decay" type="om:DecayFunction"/>
   <xs:element name="description">
    <xs:complexType>
     <xs:sequence>
      <xs:element name="anopheles" maxOccurs="unbounded" type="om:NonHumanHostsSpeciesIntervention"/>
     </xs:sequence>
    </xs:complexType>
   </xs:element>
   <xs:element minOccurs="0" name="timed" type="om:TimedBaseList">
    <xs:annotation>
     <xs:documentation>
            List of timed vector population intervention deployment
          </xs:documentation>
     <xs:appinfo>name:Vector population intervention deployment;</xs:appinfo>
    </xs:annotation>
   </xs:element>
  </xs:sequence>
  <xs:attribute name="name" type="xs:string" use="required">
   <xs:annotation>
    <xs:documentation>
          Name of intervention (e.g. larviciding, sugar bait).
        </xs:documentation>
    <xs:appinfo>name:Name of intervention;</xs:appinfo>
   </xs:annotation>
  </xs:attribute>
  <xs:attribute name="nonHumanHostsName" type="xs:string" use="required">
   <xs:annotation>
    <xs:documentation>
          Name of intervention (e.g. larviciding, sugar bait).
        </xs:documentation>
    <xs:appinfo>name:Name of intervention;</xs:appinfo>
   </xs:annotation>
  </xs:attribute>
 </xs:complexType>
 <xs:complexType name="NonHumanHostsSpeciesIntervention">
  <xs:annotation>
   <xs:documentation>
        Descriptions of the effects of non human hosts interventions with per-species effects.
      </xs:documentation>
  </xs:annotation>
  <xs:all>
   <xs:element name="availabilityReduction" minOccurs="0">
    <xs:annotation>
     <xs:documentation>Reduction in the availability rate, αi. For example a value of 0 will result in no change; a value of 0.2 will reduce the availability to 0.8 of its initial value; and a value of 1 will set the availability to 0;</xs:documentation>
    </xs:annotation>
    <xs:complexType>
     <xs:attribute name="initial" type="xs:double" use="required">
      <xs:annotation>
       <xs:appinfo>units:dimensionless;min:-1;max:inf;name:Initial proportion increase</xs:appinfo>
      </xs:annotation>
     </xs:attribute>
    </xs:complexType>
   </xs:element>
   <xs:element name="preprandialKillingEffect" minOccurs="0">
    <xs:annotation>
     <xs:documentation>Reduction in the pre-prandial survival probability, PBi. For example a value of 0 will result in no change; a value of 0.2 will reduce PBi to 0.8 of its initial value; and a value of 1 will set PBi to 0;</xs:documentation>
    </xs:annotation>
    <xs:complexType>
     <xs:attribute name="initial" type="xs:double" use="required">
      <xs:annotation>
       <xs:appinfo>units:dimensionless;min:-1;max:inf;name:Initial proportion increase</xs:appinfo>
      </xs:annotation>
     </xs:attribute>
    </xs:complexType>
   </xs:element>
   <xs:element name="postprandialKillingEffect" minOccurs="0">
    <xs:annotation>
     <xs:documentation>Reduction in the post-prandial survival probability, PCi. For example a value of 0 will result in no change; a value of 0.2 will reduce PCi to 0.8 of its initial value; and a value of 1 will set PCi to 0;</xs:documentation>
    </xs:annotation>
    <xs:complexType>
     <xs:attribute name="initial" type="xs:double" use="required">
      <xs:annotation>
       <xs:appinfo>units:dimensionless;min:-1;max:inf;name:Initial proportion increase</xs:appinfo>
      </xs:annotation>
     </xs:attribute>
    </xs:complexType>
   </xs:element>
   <xs:element name="restingKillingEffect" minOccurs="0">
    <xs:annotation>
     <xs:documentation>Reduction in the survival probability of the resting period, PDi. For example a value of 0 will result in no change; a value of 0.2 will reduce PDi to 0.8 of its initial value; and a value of 1 will set PDi to 0;</xs:documentation>
    </xs:annotation>
    <xs:complexType>
     <xs:attribute name="initial" type="xs:double" use="required">
      <xs:annotation>
       <xs:appinfo>units:dimensionless;min:-1;max:inf;name:Initial proportion increase</xs:appinfo>
      </xs:annotation>
     </xs:attribute>
    </xs:complexType>
   </xs:element>
   <xs:element name="fecundityReduction" minOccurs="0">
    <xs:annotation>
     <xs:documentation>Reduction in the number of fertile eggs laid by a mosquito after biting this type of host, relative to an unprotected human. For example a value of 0 will result in no change; a value of 0.2 will reduce the fecundity factor to 0.8 of its initial value; and a value of 1 will set the fecundity factor to 0;</xs:documentation>
    </xs:annotation>
    <xs:complexType>
     <xs:attribute name="initial" type="xs:double" use="required">
      <xs:annotation>
       <xs:appinfo>units:dimensionless;min:-1;max:inf;name:Initial proportion increase</xs:appinfo>
      </xs:annotation>
     </xs:attribute>
    </xs:complexType>
   </xs:element>
  </xs:all>
  <xs:attribute name="mosquito" type="xs:string" use="required">
   <xs:annotation>
    <xs:documentation>
          Name of the species/subspecies/variant.
        </xs:documentation>
    <xs:appinfo>name:Species/subspecies/variant name</xs:appinfo>
   </xs:annotation>
  </xs:attribute>
 </xs:complexType>
 <xs:complexType name="NonHumanHosts">
  <xs:annotation>
   <xs:documentation>Describes a new non-human hosts that have not been described in the &lt;entomology&gt; &lt;vector&gt; &lt;anopheles&gt; &lt;nonHumanHosts&gt;.</xs:documentation>
  </xs:annotation>
  <xs:sequence>
   <xs:element name="description">
    <xs:complexType>
     <xs:sequence>
      <xs:element name="anopheles" maxOccurs="unbounded" type="om:NonHumanHostsVectorSpecies"/>
     </xs:sequence>
    </xs:complexType>
   </xs:element>
   <xs:element minOccurs="0" name="timed">
    <xs:annotation>
     <xs:documentation>
            List of timed vector trap intervention deployment
          </xs:documentation>
     <xs:appinfo>name:Vector trap intervention deployment;</xs:appinfo>
    </xs:annotation>
    <xs:complexType>
     <xs:sequence>
      <xs:element name="deploy" minOccurs="0" maxOccurs="unbounded">
       <xs:complexType>
        <xs:complexContent>
         <xs:extension base="om:TimedBase">
          <xs:attribute name="lifespan" type="xs:string" use="required">
           <xs:annotation>
            <xs:documentation>
                      Life of the trap until replaced or removed, e.g.
                      &quot;73t&quot; or &quot;1y&quot;. After this time period, these traps
                      will be removed from the simulation.
                      
                      New deployments do not automatically remove old
                      traps. Existing traps cannot be refurbished in the
                      model. It may make sense to make the end-of-life
                      coincide with a new deployment.
                        </xs:documentation>
            <xs:appinfo>name:Lifespan;units:Steps or Days or Years;</xs:appinfo>
           </xs:annotation>
          </xs:attribute>
         </xs:extension>
        </xs:complexContent>
       </xs:complexType>
      </xs:element>
     </xs:sequence>
    </xs:complexType>
   </xs:element>
  </xs:sequence>
  <xs:attribute name="name" type="xs:string" use="required">
   <xs:annotation>
    <xs:documentation>
          Name of intervention (e.g. larviciding, sugar bait).
        </xs:documentation>
    <xs:appinfo>name:Name of intervention;</xs:appinfo>
   </xs:annotation>
  </xs:attribute>
 </xs:complexType>
 <xs:complexType name="NonHumanHostsVectorSpecies">
  <xs:annotation>
   <xs:documentation>Descriptions of the effects of new non human hosts with per-species effects.
      </xs:documentation>
  </xs:annotation>
  <xs:all>
   <xs:element name="mosqRelativeAvailabilityHuman" type="om:DoubleValue">
    <xs:annotation>
     <xs:documentation>
                  Relative availability of the population of non-human hosts of
                  type i to other non-human hosts; the sum of this across all
                  non-human hosts must be 1.
                </xs:documentation>
     <xs:appinfo>units:Proportion; name:Relative availability of non-human host (ξ_i);</xs:appinfo>
    </xs:annotation>
   </xs:element>
   <xs:element name="mosqProbBiting" type="om:DoubleValue">
    <xs:annotation>
     <xs:documentation>Probability of mosquito successfully biting host</xs:documentation>
     <xs:appinfo>units:Proportion;name:Probability of mosquito successfully biting host;</xs:appinfo>
    </xs:annotation>
   </xs:element>
   <xs:element name="mosqProbFindRestSite" type="om:DoubleValue">
    <xs:annotation>
     <xs:documentation>Probability that the mosquito escapes host and finds a resting place after biting</xs:documentation>
     <xs:appinfo>units:Proportion;name:Probability that the mosquito escapes host and finds a resting place after biting;</xs:appinfo>
    </xs:annotation>
   </xs:element>
   <xs:element name="mosqProbResting" type="om:DoubleValue">
    <xs:annotation>
     <xs:documentation>Probability of mosquito successfully resting after finding a resting site</xs:documentation>
     <xs:appinfo>units:Proportion;name:Probability of mosquito successfully resting after finding a resting site;</xs:appinfo>
    </xs:annotation>
   </xs:element>
   <xs:element name="hostFecundityFactor" type="om:DoubleValue">
    <xs:annotation>
     <xs:documentation>Multiplicative factor for the number of fertile eggs laid by a mosquito after biting this type of host, relative to an unprotected human.</xs:documentation>
     <xs:appinfo>units:Proportion;name:Probability of mosquito successfully resting after finding a resting site;</xs:appinfo>
    </xs:annotation>
   </xs:element>
  </xs:all>
  <xs:attribute name="mosquito" type="xs:string" use="required">
   <xs:annotation>
    <xs:documentation>
          Name of the species/subspecies/variant.
        </xs:documentation>
    <xs:appinfo>name:Species/subspecies/variant name</xs:appinfo>
   </xs:annotation>
  </xs:attribute>
 </xs:complexType>
</xs:schema><|MERGE_RESOLUTION|>--- conflicted
+++ resolved
@@ -1559,16 +1559,6 @@
        <xs:documentation>
                 Name of the affected anopheles-mosquito species.
               </xs:documentation>
-<<<<<<< HEAD
-       <xs:appinfo>name:Mosquito species;</xs:appinfo>
-      </xs:annotation>
-     </xs:attribute>
-     <xs:attribute name="propActive" type="xs:double" default="1">
-      <xs:annotation>
-       <xs:documentation>
-              Deprecated: propActive is now always set to 1. This value will be ignored.
-
-=======
               <xs:appinfo>name:Mosquito species;</xs:appinfo>
             </xs:annotation>
           </xs:attribute>
@@ -1578,7 +1568,6 @@
               Deprecated: propActive can still be used but its value must be set to either 0 or 1.
               Any other value will result in an error at initialization.
               
->>>>>>> 5061dbec
               The proportion of bites, when nets are in use, for which the net
               has any action whatsoever on the mosquito.
               
