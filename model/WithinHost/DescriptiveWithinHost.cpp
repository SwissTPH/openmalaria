--- conflicted
+++ resolved
@@ -1,10 +1,6 @@
 /* This file is part of OpenMalaria.
  * 
-<<<<<<< HEAD
  * Copyright (C) 2005-2014 Swiss Tropical and Public Health Institute
-=======
- * Copyright (C) 2005-2014 Swiss Tropical and Public Health Institute 
->>>>>>> ab7cca6f
  * Copyright (C) 2005-2014 Liverpool School Of Tropical Medicine
  * 
  * OpenMalaria is free software; you can redistribute it and/or modify
@@ -144,13 +140,7 @@
         double infStepMaxDens = timeStepMaxDensity;
         (*inf)->determineDensities(ageInYears, cumulativeh, cumulativeY, infStepMaxDens, _innateImmSurvFact, BSVEfficacy);
 
-<<<<<<< HEAD
-        IPTattenuateAsexualDensity (*inf);
-
         if (bugfix_max_dens)
-=======
-        if (util::ModelOptions::option (util::MAX_DENS_CORRECTION))
->>>>>>> ab7cca6f
             infStepMaxDens = std::max(infStepMaxDens, timeStepMaxDensity);
         timeStepMaxDensity = infStepMaxDens;
 
