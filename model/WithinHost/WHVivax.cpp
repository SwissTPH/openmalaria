/* This file is part of OpenMalaria.
 *
 * Copyright (C) 2005-2014 Swiss Tropical and Public Health Institute
 * Copyright (C) 2005-2014 Liverpool School Of Tropical Medicine
 *
 * OpenMalaria is free software; you can redistribute it and/or modify
 * it under the terms of the GNU General Public License as published by
 * the Free Software Foundation; either version 2 of the License, or (at
 * your option) any later version.
 *
 * This program is distributed in the hope that it will be useful, but
 * WITHOUT ANY WARRANTY; without even the implied warranty of
 * MERCHANTABILITY or FITNESS FOR A PARTICULAR PURPOSE.  See the GNU
 * General Public License for more details.
 *
 * You should have received a copy of the GNU General Public License
 * along with this program; if not, write to the Free Software
 * Foundation, Inc., 51 Franklin Street, Fifth Floor, Boston, MA 02110-1301, USA.
 */

#include "WithinHost/WHVivax.h"
#include "WithinHost/Pathogenesis/PathogenesisModel.h"
#include "util/random.h"
#include "util/errors.h"
#include <schema/scenario.h>
#include <algorithm>
#include <limits>
#include <cmath>

namespace OM {
namespace WithinHost {

using namespace OM::util;
<<<<<<< HEAD
using namespace Monitoring;
=======
using boost::ptr_list;
>>>>>>> 3907f8b5

// ———  parameters  ———

// Set from the parameters block:
TimeStep latentp;       // attribute on parameters block

// Set from <vivax .../> element:
double probBloodStageInfectiousToMosq = numeric_limits<double>::signaling_NaN();
int maxNumberHypnozoites = -1;
double baseNumberHypnozoites = numeric_limits<double>::signaling_NaN();
double muReleaseHypnozoite = numeric_limits<double>::signaling_NaN();   // units: days
double sigmaReleaseHypnozoite = numeric_limits<double>::signaling_NaN();
double minReleaseHypnozoite;    // units: days
TimeStep bloodStageProtectionLatency;
double bloodStageLengthWeibullScale = numeric_limits<double>::signaling_NaN();  // units: days
double bloodStageLengthWeibullShape = numeric_limits<double>::signaling_NaN();
double pEventPrimA = numeric_limits<double>::signaling_NaN(),
    pEventPrimB = numeric_limits<double>::signaling_NaN();
double pEventSecA = numeric_limits<double>::signaling_NaN(),
    pEventSecB = numeric_limits<double>::signaling_NaN();
double pEventIsSevere = numeric_limits<double>::signaling_NaN();

// Set from healthSystem element:
double pHetNoPQ = numeric_limits<double>::signaling_NaN();
double pReceivePQ = numeric_limits<double>::signaling_NaN();
double effectivenessPQ = numeric_limits<double>::signaling_NaN();

#ifdef WHVivaxSamples
WHVivax *sampleHost = 0;
VivaxBrood *sampleBrood = 0;
#endif


// ———  individual models  ———

// number of hypnozoites per brood:
map<double,int> nHypnozoitesProbMap;
void initNHypnozoites(){
    double total = 0.0;
    for( int n = 0; n <= maxNumberHypnozoites; ++n )
        total += pow( baseNumberHypnozoites, n );
    
    double cumP = 0.0;
    for( int n = 0; n <= maxNumberHypnozoites; ++n ){
        cumP += pow( baseNumberHypnozoites, n ) / total;
        // pair n with the cumulative probability of sampling n:
        nHypnozoitesProbMap[cumP] = n;
    }
}
int sampleNHypnozoites(){
    double x = util::random::uniform_01();
    // upper_bound finds the first key (cumulative probability) greater than x:
    map<double,int>::const_iterator it = nHypnozoitesProbMap.upper_bound( x );
    assert( it != nHypnozoitesProbMap.end() );  // i.e. that we did find a real key
    return it->second;  // corresponding n
}

// time to hypnozoite release after initial release:
TimeStep sampleReleaseDelay(){
    double delay;       // in days
    do{
        delay = util::random::log_normal( muReleaseHypnozoite, sigmaReleaseHypnozoite );
    }while( delay < minReleaseHypnozoite );
    return TimeStep::fromDaysNearest( delay );
}


// ———  per-brood code  ———

VivaxBrood::VivaxBrood( WHVivax *host ) :
        primaryHasStarted( false ),
        hadEvent( false )
{
    set<TimeStep> releases;     // used to initialise releaseDates; a set is better to use now but a vector later
    
    // primary blood stage plus hypnozoites (relapses)
    releases.insert( TimeStep::simulation + latentp );
    int numberHypnozoites = sampleNHypnozoites();
    for( int i = 0; i < numberHypnozoites; ){
        TimeStep timeToRelease = TimeStep::simulation + latentp + sampleReleaseDelay();
        bool inserted = releases.insert( timeToRelease ).second;
        if( inserted ) ++i;     // successful
        // else: sample clash with an existing release date, so resample
    }
    
    // Copy times to the vector, backwards (smallest last):
    releaseDates.insert( releaseDates.end(), releases.rbegin(), releases.rend() );
    
#ifdef WHVivaxSamples
    if( sampleHost == host && sampleBrood == 0 ){
        sampleBrood = this;
        cout << "New sample brood";
        for( vector<TimeStep>::const_iterator it = releaseDates.begin(); it != releaseDates.end(); ++it )
            cout << '\t' << *it;
        cout << endl;
    }
#endif
}
VivaxBrood::~VivaxBrood(){
#ifdef WHVivaxSamples
    if( sampleBrood == this ){
        sampleBrood = 0;
        cout << "Brood terminated" << endl;
    }
#endif
}

void VivaxBrood::checkpoint( ostream& stream ){
    releaseDates & stream;
    bloodStageClearDate & stream;
    primaryHasStarted & stream;
    hadEvent & stream;
}
VivaxBrood::VivaxBrood( istream& stream ){
    releaseDates & stream;
    bloodStageClearDate & stream;
    primaryHasStarted & stream;
    hadEvent & stream;
}


VivaxBrood::UpdResult VivaxBrood::update(){
    if( bloodStageClearDate == TimeStep::simulation ){
        //NOTE: this effectively means that both asexual and sexual stage
        // parasites self-terminate. It also means the immune system can
        // protect against new blood-stage infections for a short time.
    }
    
    UpdResult result;
    while( releaseDates.size() > 0 && releaseDates.back() == TimeStep::simulation ){
        releaseDates.pop_back();
        
#ifdef WHVivaxSamples
        if( sampleBrood == this ){
            cout << "Time\t" << TimeStep::simulation;
            for( vector<TimeStep>::const_iterator it = releaseDates.begin(); it != releaseDates.end(); ++it )
                cout << '\t' << *it;
            cout << endl;
        }
#endif
        
        // an existing or recently terminated blood stage from the same brood
        // protects against a newly released Hypnozoite
        //NOTE: this is an immunity effect: should there be no immunity when a blood stage first emerges?
        if( bloodStageClearDate + bloodStageProtectionLatency
            >= TimeStep::simulation ) continue;
        
        if( !primaryHasStarted ){
            primaryHasStarted = true;
            result.newPrimaryBS = true;
        }
        result.newBS = true;
        
        double lengthDays = random::weibull( bloodStageLengthWeibullScale, bloodStageLengthWeibullShape );
        bloodStageClearDate = TimeStep::simulation + TimeStep::fromDaysNearest( lengthDays );
        // Assume gametocytes emerge at the same time (they mature quickly and
        // we have little data, thus assume coincedence of start)
    }
    
    result.isFinished = (!isPatent()) && (releaseDates.size() == 0);
    return result;
}

void VivaxBrood::treatmentBS(){
    // Blood stage treatment: clear both asexual and sexual parasites from the
    // blood. NOTE: we assume infections removed via treatment do not leave
    // protective immunity since the patient was unable to self-clear.
    bloodStageClearDate = TimeStep::never;
}

void VivaxBrood::treatmentLS(){
    releaseDates.clear();       // 100% clearance
    
    /* partial clearance code, in case of need:
    vector<TimeStep> survivingZoites;
    survivingZoites.reserve( releaseDates.size() );   // maximum size we need
    for( vector<TimeStep>::const_iterator it = releaseDates.begin(); it != releaseDates.end(); ++it ){
        if( !random::bernoulli( pClearEachHypnozoite ) ){
            survivingZoites.push_back( *it );    // copy            
        }
    }
    swap( releaseDates, survivingZoites );
    */
}


// ———  per-host code  ———

<<<<<<< HEAD
WHVivax::WHVivax( double comorbidityFactor ){
    if( comorbidityFactor != 1.0 )
=======
WHVivax::WHVivax() : cumPrimInf(0) {
    noPQ = ( pHetNoPQ > 0.0 && random::bernoulli(pHetNoPQ) );
#ifdef WHVivaxSamples
    if( sampleHost == 0 ){
        sampleHost = this;
        cout << "New host" << endl;
    }
#endif
}

void WHVivax::setComorbidityFactor(double factor){
    if( factor != 1.0 )
>>>>>>> 3907f8b5
        throw TRACED_EXCEPTION_DEFAULT( "This vivax model cannot be used with comorbidity heterogeneity" );
    noPQ = ( pHetNoPQ > 0.0 && random::bernoulli(pHetNoPQ) );
}

WHVivax::~WHVivax(){
#ifdef WHVivaxSamples
    if( this == sampleHost ){
        sampleHost = 0;
        cout << "Host terminates" << endl;
    }
#endif
}

<<<<<<< HEAD
double WHVivax::probTransmissionToMosquito(TimeStep ageTimeSteps, double tbvFactor) const{
    for (std::list<VivaxBrood>::const_iterator inf = infections.begin();
=======
double WHVivax::probTransmissionToMosquito(TimeStep ageTimeSteps, double tbvEfficacy) const{
    for (ptr_list<VivaxBrood>::const_iterator inf = infections.begin();
>>>>>>> 3907f8b5
         inf != infections.end(); ++inf)
    {
        if( inf->isPatent() ){
            // we have gametocytes from at least one brood
            return probBloodStageInfectiousToMosq * tbvFactor;
        }
    }
    return 0;   // no gametocytes
}

bool WHVivax::summarize(const Host::Human& human) {
    Survey& survey = Survey::current();
    InfectionCount count = countInfections();
    if( count.total != 0 ){
        survey
            .addInt( Report::MI_INFECTED_HOSTS, human, 1 )
            .addInt( Report::MI_INFECTIONS, human, count.total )
            .addInt( Report::MI_PATENT_INFECTIONS, human, count.patent );
    }
    if( count.patent > 0 ){
        survey
            .addInt( Report::MI_PATENT_HOSTS, human, 1 );
        return true;
    }
    return false;
}

void WHVivax::importInfection(){
    // this means one new liver stage infection, which can result in multiple blood stages
    infections.push_back( new VivaxBrood( this ) );
}

void WHVivax::update(int nNewInfs, double ageInYears, double){
    // create new infections, letting the constructor do the initialisation work:
    for( int i = 0; i < nNewInfs; ++i )
        infections.push_back( new VivaxBrood( this ) );
    
    // update infections
    // NOTE: currently no BSV model
    morbidity = Pathogenesis::NONE;
    uint32_t oldCumInf = cumPrimInf;
    ptr_list<VivaxBrood>::iterator inf = infections.begin();
    while( inf != infections.end() ){
        VivaxBrood::UpdResult result = inf->update();
        if( result.newPrimaryBS ) cumPrimInf += 1;
        
        if( result.newBS ){
            // Sample for each new blood stage infection: the chance of some
            // clinical event.
            
            bool clinicalEvent;
            if( result.newPrimaryBS ){
                // Blood stage is primary. oldCumInf wasn't updated yet.
                double pEvent = pEventPrimA * pEventPrimB / (pEventPrimB+oldCumInf);
                clinicalEvent = random::bernoulli( pEvent );
                inf->setHadEvent( clinicalEvent );
            }else{
                // Subtract 1 from oldCumInf to not count the current brood in
                // the number of cumulative primary infections.
                if( inf->hasHadEvent() ){
                    double pEvent = pEventSecA * pEventSecB / (pEventSecB + (oldCumInf-1));
                    clinicalEvent = random::bernoulli( pEvent );
                }else{
                    // If the primary infection did not cause an event, there
                    // is 0 chance of a secondary causing an event in our model.
                    clinicalEvent = false;
                }
            }
            
            if( clinicalEvent ){
                if( random::bernoulli( pEventIsSevere ) )
                    morbidity = static_cast<Pathogenesis::State>( morbidity | Pathogenesis::STATE_SEVERE );
                else
                    morbidity = static_cast<Pathogenesis::State>( morbidity | Pathogenesis::STATE_MALARIA );
            }
        }
        
        if( result.isFinished ) inf = infections.erase( inf );
        else ++inf;
    }
    
    //NOTE: currently we don't model co-infection or indirect deaths
    if( morbidity == Pathogenesis::NONE ){
        morbidity = Pathogenesis::PathogenesisModel::sampleNMF( ageInYears );
    }
}

bool WHVivax::diagnosticDefault() const{
    for (ptr_list<VivaxBrood>::const_iterator inf = infections.begin();
         inf != infections.end(); ++inf)
    {
        if (inf->isPatent())
            return true;        // at least one patent infection
    }
    return false;
}

Pathogenesis::StatePair WHVivax::determineMorbidity(double ageYears){
    Pathogenesis::StatePair result;     // no indirect mortality in the vivax model
    result.state = morbidity;
    return result;
}

void WHVivax::clearImmunity(){
    throw TRACED_EXCEPTION_DEFAULT( "vivax model does not include immune suppression" );
}

WHInterface::InfectionCount WHVivax::countInfections () const{
    InfectionCount count;       // constructor initialises counts to 0
    count.total = infections.size();
    for (ptr_list<VivaxBrood>::const_iterator inf = infections.begin(); inf != infections.end(); ++inf) {
        if (inf->isPatent())
            count.patent += 1;
    }
    return count;
}
void WHVivax::treatment( TreatmentId treatment ){
    throw util::unimplemented_exception( "configurable vivax treatments" );
    //TODO: should probably either make sure falciparum-compatible treatments
    // are never described or implement stuff to work the same way.
    
    // This means clear blood stage infection(s) but not liver stage.
    for( ptr_list<VivaxBrood>::iterator it = infections.begin(); it != infections.end(); ++it ){
        it->treatmentBS();
    }
}
bool WHVivax::optionalPqTreatment(){
    // PQ clears liver stages. We don't worry about the effect of PQ on
    // gametocytes, because these are always cleared by blood-stage drugs with
    // Vivax, and PQ is not given without BS drugs. NOTE: this ignores drug failure.
    if (pReceivePQ > 0.0 && !noPQ && random::bernoulli(pReceivePQ)){
        if( random::bernoulli(effectivenessPQ) ){
            for( ptr_list<VivaxBrood>::iterator it = infections.begin(); it != infections.end(); ++it ){
                it->treatmentLS();
            }
        }
        return true;    // chose to use PQ whether effective or not
    }
    return false;       // didn't use PQ
}


// ———  boring stuff: checkpointing and set-up  ———

void WHVivax::checkpoint(istream& stream){
    WHInterface::checkpoint(stream);
    size_t len;
    len & stream;
    for( size_t i = 0; i < len; ++i ){
        infections.push_back( new VivaxBrood( stream ) );
    }
    noPQ & stream;
    int morbidity_i;
    morbidity_i & stream;
    morbidity = static_cast<Pathogenesis::State>( morbidity_i );
    cumPrimInf & stream;
}
void WHVivax::checkpoint(ostream& stream){
    WHInterface::checkpoint(stream);
    infections.size() & stream;
    for( ptr_list<VivaxBrood>::iterator it = infections.begin(); it != infections.end(); ++it ){
        it->checkpoint( stream );
    }
    noPQ & stream;
    static_cast<int>( morbidity ) & stream;
    cumPrimInf & stream;
}

void WHVivax::init( const OM::Parameters& parameters, const scnXml::Scenario& scenario ){
    latentp = TimeStep(  scenario.getModel().getParameters().getLatentp());
    if( !scenario.getModel().getVivax().present() )
        throw util::xml_scenario_error( "no vivax model description in scenario XML" );
    const scnXml::Vivax& elt = scenario.getModel().getVivax().get();
    probBloodStageInfectiousToMosq = elt.getProbBloodStageInfectiousToMosq().getValue();
    maxNumberHypnozoites = elt.getNumberHypnozoites().getMax();
    baseNumberHypnozoites = elt.getNumberHypnozoites().getBase();
    muReleaseHypnozoite = elt.getHypnozoiteReleaseDelayDays().getMu();
    sigmaReleaseHypnozoite = elt.getHypnozoiteReleaseDelayDays().getSigma();
    minReleaseHypnozoite = elt.getHypnozoiteReleaseDelayDays().getMin();
    bloodStageProtectionLatency = TimeStep::fromDaysNearest( elt.getBloodStageProtectionLatency().getValue() );
    bloodStageLengthWeibullScale = elt.getBloodStageLengthDays().getWeibullScale();
    bloodStageLengthWeibullShape = elt.getBloodStageLengthDays().getWeibullShape();
    
    pEventPrimA = elt.getPEventPrimary().getA();
    pEventPrimB = elt.getPEventPrimary().getB();
    pEventSecA = elt.getPEventSecondary().getA();
    pEventSecB = elt.getPEventSecondary().getB();
    pEventIsSevere = elt.getPEventIsSevere().getValue();
    
    initNHypnozoites();
    Pathogenesis::PathogenesisModel::init( true );
}
void WHVivax::setHSParameters(const scnXml::Primaquine& elt){
    if( pHetNoPQ != pHetNoPQ )// not set yet
        pHetNoPQ = elt.getPHumanCannotReceive().getValue();
    else{
        if( pHetNoPQ != elt.getPHumanCannotReceive().getValue() )
            throw util::xml_scenario_error( "changeHS cannot change pHumanCannotReceive value" );
    }
    pReceivePQ = elt.getPUseUncomplicated().getValue();
    effectivenessPQ = elt.getEffectivenessOnUse().getValue();
}

}
}<|MERGE_RESOLUTION|>--- conflicted
+++ resolved
@@ -31,11 +31,8 @@
 namespace WithinHost {
 
 using namespace OM::util;
-<<<<<<< HEAD
 using namespace Monitoring;
-=======
 using boost::ptr_list;
->>>>>>> 3907f8b5
 
 // ———  parameters  ———
 
@@ -224,23 +221,14 @@
 
 // ———  per-host code  ———
 
-<<<<<<< HEAD
-WHVivax::WHVivax( double comorbidityFactor ){
+WHVivax::WHVivax( double comorbidityFactor ) : cumPrimInf(0) {
     if( comorbidityFactor != 1.0 )
-=======
-WHVivax::WHVivax() : cumPrimInf(0) {
-    noPQ = ( pHetNoPQ > 0.0 && random::bernoulli(pHetNoPQ) );
 #ifdef WHVivaxSamples
     if( sampleHost == 0 ){
         sampleHost = this;
         cout << "New host" << endl;
     }
 #endif
-}
-
-void WHVivax::setComorbidityFactor(double factor){
-    if( factor != 1.0 )
->>>>>>> 3907f8b5
         throw TRACED_EXCEPTION_DEFAULT( "This vivax model cannot be used with comorbidity heterogeneity" );
     noPQ = ( pHetNoPQ > 0.0 && random::bernoulli(pHetNoPQ) );
 }
@@ -254,13 +242,8 @@
 #endif
 }
 
-<<<<<<< HEAD
 double WHVivax::probTransmissionToMosquito(TimeStep ageTimeSteps, double tbvFactor) const{
-    for (std::list<VivaxBrood>::const_iterator inf = infections.begin();
-=======
-double WHVivax::probTransmissionToMosquito(TimeStep ageTimeSteps, double tbvEfficacy) const{
     for (ptr_list<VivaxBrood>::const_iterator inf = infections.begin();
->>>>>>> 3907f8b5
          inf != infections.end(); ++inf)
     {
         if( inf->isPatent() ){
@@ -378,9 +361,9 @@
     return count;
 }
 void WHVivax::treatment( TreatmentId treatment ){
-    throw util::unimplemented_exception( "configurable vivax treatments" );
-    //TODO: should probably either make sure falciparum-compatible treatments
-    // are never described or implement stuff to work the same way.
+    //TODO: something less ugly than this. Possibly we should revise code to
+    // make Pf and Pv treatment models work more similarly.
+    // For now we rely on the check in Treatments::Treatments(...).
     
     // This means clear blood stage infection(s) but not liver stage.
     for( ptr_list<VivaxBrood>::iterator it = infections.begin(); it != infections.end(); ++it ){
@@ -451,7 +434,7 @@
     pEventIsSevere = elt.getPEventIsSevere().getValue();
     
     initNHypnozoites();
-    Pathogenesis::PathogenesisModel::init( true );
+    Pathogenesis::PathogenesisModel::init( parameters, scenario.getModel().getClinical(), true );
 }
 void WHVivax::setHSParameters(const scnXml::Primaquine& elt){
     if( pHetNoPQ != pHetNoPQ )// not set yet
