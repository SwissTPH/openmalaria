/* This file is part of OpenMalaria.
 *
 * Copyright (C) 2005-2014 Swiss Tropical and Public Health Institute
 * Copyright (C) 2005-2014 Liverpool School Of Tropical Medicine
 *
 * OpenMalaria is free software; you can redistribute it and/or modify
 * it under the terms of the GNU General Public License as published by
 * the Free Software Foundation; either version 2 of the License, or (at
 * your option) any later version.
 *
 * This program is distributed in the hope that it will be useful, but
 * WITHOUT ANY WARRANTY; without even the implied warranty of
 * MERCHANTABILITY or FITNESS FOR A PARTICULAR PURPOSE.  See the GNU
 * General Public License for more details.
 *
 * You should have received a copy of the GNU General Public License
 * along with this program; if not, write to the Free Software
 * Foundation, Inc., 51 Franklin Street, Fifth Floor, Boston, MA 02110-1301, USA.
 */

#include "WithinHost/WHFalciparum.h"
#include "WithinHost/DescriptiveWithinHost.h"
#include "WithinHost/CommonWithinHost.h"
#include "WithinHost/Infection/DummyInfection.h"
#include "WithinHost/Infection/EmpiricalInfection.h"
#include "WithinHost/Infection/MolineauxInfection.h"
#include "WithinHost/Infection/PennyInfection.h"
#include "WithinHost/Pathogenesis/PathogenesisModel.h"
#include "WithinHost/Diagnostic.h"
#include "WithinHost/Treatments.h"
#include "WithinHost/Genotypes.h"
#include "mon/reporting.h"
#include "util/random.h"
#include "util/ModelOptions.h"
#include "util/errors.h"
#include "util/StreamValidator.h"
#include "util/checkpoint_containers.h"
#include "schema/scenario.h"

#include <cmath>
#include <boost/format.hpp>
#include <gsl/gsl_cdf.h>


namespace OM {
namespace WithinHost {

using namespace OM::util;

double WHFalciparum::sigma_i;
double WHFalciparum::immPenalty_22;
double WHFalciparum::asexImmRemain;
double WHFalciparum::immEffectorRemain;
int WHFalciparum::y_lag_len = 0;

// -----  static functions  -----

void WHFalciparum::init( const OM::Parameters& parameters, const scnXml::Model& model ) {
    sigma_i=sqrt(parameters[Parameters::SIGMA_I_SQ]);
    immPenalty_22=1-exp(parameters[Parameters::IMMUNITY_PENALTY]);
    immEffectorRemain=exp(-parameters[Parameters::IMMUNE_EFFECTOR_DECAY]);
    asexImmRemain=exp(-parameters[Parameters::ASEXUAL_IMMUNITY_DECAY]);
    
    y_lag_len = sim::daysToSteps(20);
    
    //NOTE: should also call cleanup() on the PathogenesisModel, but it only frees memory which the OS does anyway
    Pathogenesis::PathogenesisModel::init( parameters, model.getClinical(), false );
    
    try{
        //NOTE: if XSD is changed, this should not have a default unit
        SimTime latentP = UnitParse::readShortDuration(
            model.getParameters().getLatentp(), UnitParse::STEPS );
        Infection::init( parameters, latentP );
    }catch( const util::format_error& e ){
        throw util::xml_scenario_error( string("model/parameters/latentP: ").append(e.message()) );
    }
}


// -----  Non-static  -----

WHFalciparum::WHFalciparum( double comorbidityFactor ):
    WHInterface(),
    m_cumulative_h(0.0), m_cumulative_Y(0.0), m_cumulative_Y_lag(0.0),
    totalDensity(0.0), timeStepMaxDensity(0.0),
    pathogenesisModel( Pathogenesis::PathogenesisModel::createPathogenesisModel( comorbidityFactor ) )
{
    // NOTE: negating a Gaussian sample with mean 0 is pointless — except that
    // the individual samples change. In any case the overhead is negligible.
    //FIXME: Should this be allowed to be greater than 1?
    // Oldest code on GoogleCode: _innateImmunity=(double)(W_GAUSS((0), (sigma_i)));
    _innateImmSurvFact = exp(-random::gauss(sigma_i));
    
    m_y_lag.assign(y_lag_len, Genotypes::N(), 0.0);
}

WHFalciparum::~WHFalciparum()
{
}

// Infectiousness parameters: see AJTMH p.33; tau=1/sigmag**2 
const double PTM_beta1=1.0;
const double PTM_beta2=0.46;
const double PTM_beta3=0.17;
const double PTM_tau= 0.066;
const double PTM_tau_prime = 1.0 / sqrt(1.0 / PTM_tau);
const double PTM_mu= -8.1;

double WHFalciparum::probTransmissionToMosquito( double tbvFactor, double *sumX ) const{
    // This model (often referred to as the gametocyte model) was designed for
    // 5-day time steps. We use the same model (sampling 10, 15 and 20 days
    // ago) for 1-day time steps to avoid having to design and analyse a new
    // model. Description: AJTMH pp.32-33 and p9.
    
    // Note: we don't allow for gametocydal treatments (e.g. Primaquine).
    
    // Take weighted sum of total asexual blood stage density 10, 15 and 20 days
    // before. Add y_lag_len to index to ensure positive.
    const int i10 = (sim::ts0() - sim::fromDays(10) + sim::oneTS()).inSteps() + y_lag_len;
    const int i5d = sim::daysToSteps(5);
    const int i10d = 2 * i5d;
    // Sum lagged densities across genotypes:
    double y10 = 0.0, y15 = 0.0, y20 = 0.0;
    for( size_t genotype = 0; genotype < Genotypes::N(); ++genotype ){
        y10 += m_y_lag.at(mod_nn(i10, y_lag_len), genotype);
        y15 += m_y_lag.at(mod_nn(i10 - i5d, y_lag_len), genotype);
        y20 += m_y_lag.at(mod_nn(i10 - i10d, y_lag_len), genotype);
    }
    // Weighted sum:
    const double x = PTM_beta1 * y10 + PTM_beta2 * y15 + PTM_beta3 * y20;
    if( sumX != 0 ) *sumX = 1.0 / x;    // copy to sumX, if set
    if( x < 0.001 ) return 0.0; // cut off for uninfectious humans
    
    // Get a zval, convert to equivalent Normal sample:
    const double zval = (log(x) + PTM_mu) * PTM_tau_prime;
    const double pone = gsl_cdf_ugaussian_P(zval);
    double pTransmit = pone*pone;
    // pTransmit has to be between 0 and 1:
    pTransmit=std::max(pTransmit, 0.0);
    pTransmit=std::min(pTransmit, 1.0);
    
    // Include here the effect of transmission-blocking vaccination:
    pTransmit *= tbvFactor;
    util::streamValidate( pTransmit );
    return pTransmit;
}
double WHFalciparum::pTransGenotype(double pTrans, double sumX, size_t genotype)
{
    assert( pTrans > 0.0 );
    assert( (boost::math::isfinite)(sumX) );
    
    // This is an extension of the original model.
    //NOTE: it is an approximation since it ignores the possibility of
    // simultaneously infecting a mosquito with multiple genotypes.
    
    // Take weighted sum of total asexual blood stage density 10, 15 and 20 days
    // before. Add y_lag_len to index to ensure positive.
    const int i10 = (sim::ts0() - sim::fromDays(10) + sim::oneTS()).inSteps() + y_lag_len;
    const int i5d = sim::daysToSteps(5);
    const int i10d = 2 * i5d;
    const double x =
        PTM_beta1 * m_y_lag.at(mod_nn(i10, y_lag_len), genotype) +
        PTM_beta2 * m_y_lag.at(mod_nn(i10 - i5d, y_lag_len), genotype) +
        PTM_beta3 * m_y_lag.at(mod_nn(i10 - i10d, y_lag_len), genotype);
    
    return pTrans * x * sumX;
}

bool WHFalciparum::diagnosticResult( const Diagnostic& diagnostic ) const{
    return diagnostic.isPositive( totalDensity );
}

void WHFalciparum::treatment( Host::Human& human, TreatmentId treatId ){
    const Treatments& treat = Treatments::select( treatId );
    if( treat.liverEffect() != sim::zero() ){
        if( treat.liverEffect() < sim::zero() )
            clearInfections( Treatments::LIVER );
        else
            treatExpiryLiver = max( treatExpiryLiver, sim::nowOrTs1() + treat.liverEffect() );
    }
    if( treat.bloodEffect() != sim::zero() ){
        if( treat.bloodEffect() < sim::zero() )
            clearInfections( Treatments::BLOOD );
        else
            treatExpiryBlood = max( treatExpiryBlood, sim::nowOrTs1() + treat.bloodEffect() );
    }
    
    // triggered intervention deployments:
    treat.deploy( human,
                  mon::Deploy::TREAT,
                  interventions::VaccineLimits(/*default initialise: no limits*/) );
}
void WHFalciparum::treatSimple(SimTime timeLiver, SimTime timeBlood){
    if( timeLiver != sim::zero() ){
        if( timeLiver < sim::zero() )
            clearInfections( Treatments::LIVER );
        else
            treatExpiryLiver = max( treatExpiryLiver, sim::nowOrTs1() + timeLiver );
    }
    if( timeBlood != sim::zero() ){
        if( timeBlood < sim::zero() )
            clearInfections( Treatments::BLOOD );
        else
            treatExpiryBlood = max( treatExpiryBlood, sim::nowOrTs1() + timeBlood );
    }
}

Pathogenesis::StatePair WHFalciparum::determineMorbidity(double ageYears){
    Pathogenesis::StatePair result =
            pathogenesisModel->determineState( ageYears, timeStepMaxDensity, totalDensity );
    
    /* Note: this model can easily be re-enabled, but is not used and not considered to be a good model.
    if( (result.state & Pathogenesis::MALARIA) && util::ModelOptions::option( util::PENALISATION_EPISODES ) ){
        // This does immunity penalisation:
        m_cumulative_Y = m_cumulative_Y_lag - immPenalty_22*(m_cumulative_Y-m_cumulative_Y_lag);
        if (m_cumulative_Y < 0) {
            m_cumulative_Y=0.0;
        }
    }*/
    
    return result;
}


// -----  immunity  -----

void WHFalciparum::updateImmuneStatus() {
    if (immEffectorRemain < 1) {
        m_cumulative_h*=immEffectorRemain;
        m_cumulative_Y*=immEffectorRemain;
    }
    if (asexImmRemain < 1) {
        m_cumulative_h*=asexImmRemain/
                      (1+(m_cumulative_h*(1-asexImmRemain) * Infection::invCumulativeHstar));
        m_cumulative_Y*=asexImmRemain/
                      (1+(m_cumulative_Y*(1-asexImmRemain) * Infection::invCumulativeYstar));
    }
    m_cumulative_Y_lag = m_cumulative_Y;
}


<<<<<<< HEAD
// -----  Summarize  -----

bool WHFalciparum::summarize (const Host::Human& human) {
    pathogenesisModel->summarize( human );
    summarizeInfs( human );
    // Treatments in the old ImmediateOutcomes clinical model clear infections immediately
    // (and are applied after update()); here we report the last calculated density.
    if( diagnosticResult(WithinHost::diagnostics::monitoringDiagnostic()) ){
        mon::reportMHI( mon::MHR_PATENT_HOSTS, human, 1 );
        mon::reportMHF( mon::MHF_LOG_DENSITY, human, log(totalDensity) );
        return true;
    }
    return false;
}

=======
// -----  Checkpointing  -----
>>>>>>> 8083690b

void WHFalciparum::checkpoint (istream& stream) {
    WHInterface::checkpoint( stream );
    _innateImmSurvFact & stream;
    m_cumulative_h & stream;
    m_cumulative_Y & stream;
    m_cumulative_Y_lag & stream;
    totalDensity & stream;
    timeStepMaxDensity & stream;
    m_y_lag & stream;
    (*pathogenesisModel) & stream;
    treatExpiryLiver & stream;
    treatExpiryBlood & stream;
}
void WHFalciparum::checkpoint (ostream& stream) {
    WHInterface::checkpoint( stream );
    _innateImmSurvFact & stream;
    m_cumulative_h & stream;
    m_cumulative_Y & stream;
    m_cumulative_Y_lag & stream;
    totalDensity & stream;
    timeStepMaxDensity & stream;
    m_y_lag & stream;
    (*pathogenesisModel) & stream;
    treatExpiryLiver & stream;
    treatExpiryBlood & stream;
}

}
}<|MERGE_RESOLUTION|>--- conflicted
+++ resolved
@@ -239,25 +239,7 @@
 }
 
 
-<<<<<<< HEAD
-// -----  Summarize  -----
-
-bool WHFalciparum::summarize (const Host::Human& human) {
-    pathogenesisModel->summarize( human );
-    summarizeInfs( human );
-    // Treatments in the old ImmediateOutcomes clinical model clear infections immediately
-    // (and are applied after update()); here we report the last calculated density.
-    if( diagnosticResult(WithinHost::diagnostics::monitoringDiagnostic()) ){
-        mon::reportMHI( mon::MHR_PATENT_HOSTS, human, 1 );
-        mon::reportMHF( mon::MHF_LOG_DENSITY, human, log(totalDensity) );
-        return true;
-    }
-    return false;
-}
-
-=======
 // -----  Checkpointing  -----
->>>>>>> 8083690b
 
 void WHFalciparum::checkpoint (istream& stream) {
     WHInterface::checkpoint( stream );
