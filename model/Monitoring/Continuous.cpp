--- conflicted
+++ resolved
@@ -183,20 +183,12 @@
              return;     // output disabled
 #ifndef WITHOUT_BOINC
         if (util::BoincWrapper::fileExists(compressedCtsoutName.c_str())){
-<<<<<<< HEAD
-            throw TRACED_EXCEPTION(string("File ").append(compressedCtsoutName).append(" exists!"),util::Error::FileExists);
-=======
             throw util::base_exception(string("File ").append(compressedCtsoutName).append(" exists!"),util::Error::FileExists);
->>>>>>> a8c6dc88
         }
         ctsOStream.close();
         ifstream origFile(cts_filename.c_str());
         if( !origFile.is_open() ){
-<<<<<<< HEAD
-            throw TRACED_EXCEPTION(string("Temporary file ").append(cts_filename).append(" not found!"),util::Error::FileIO);
-=======
             throw util::base_exception(string("Temporary file ").append(cts_filename).append(" not found!"),util::Error::FileIO);
->>>>>>> a8c6dc88
         }
         ogzstream finalFile(compressedCtsoutName.c_str());
         finalFile << origFile.rdbuf();
