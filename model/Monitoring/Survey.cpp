/* This file is part of OpenMalaria.
 * 
 * Copyright (C) 2005-2014 Swiss Tropical and Public Health Institute
 * Copyright (C) 2005-2014 Liverpool School Of Tropical Medicine
 * 
 * OpenMalaria is free software; you can redistribute it and/or modify
 * it under the terms of the GNU General Public License as published by
 * the Free Software Foundation; either version 2 of the License, or (at
 * your option) any later version.
 * 
 * This program is distributed in the hope that it will be useful, but
 * WITHOUT ANY WARRANTY; without even the implied warranty of
 * MERCHANTABILITY or FITNESS FOR A PARTICULAR PURPOSE.  See the GNU
 * General Public License for more details.
 * 
 * You should have received a copy of the GNU General Public License
 * along with this program; if not, write to the Free Software
 * Foundation, Inc., 51 Franklin Street, Fifth Floor, Boston, MA 02110-1301, USA.
 */

#include "Monitoring/Surveys.h"
#include "Monitoring/AgeGroup.h"
#include "util/errors.h"
#include "Host/Human.h"
#include "schema/monitoring.h"

#include <boost/static_assert.hpp>
#include <stdexcept>

namespace OM { namespace Monitoring {
 
// -----  Utility forward declarations  -----

template <class T>
void writeValue(ostream& file, int measure, int survey, T& value);

void writeMap (ostream& file, int measure, int survey, map<string,double>& data);

size_t intReportMappings[Report::MI_NUM];
size_t dblReportMappings[Report::MD_NUM];

// -----  Static members  -----

vector<double> AgeGroup::_upperbound;
bitset<SM::NUM_SURVEY_OPTIONS> Survey::active;


class SurveyMeasureMap {
    // Lookup table to translate the strings used in the XML file to the internal enumerated values:
    map<string,SM::SurveyMeasure> codeMap;
    set<string> removedCodes;
    
<<<<<<< HEAD
public:
    SurveyMeasureMap () {
        codeMap["nHost"] = SM::nHost;
        codeMap["nInfect"] = SM::nInfect;
        codeMap["nExpectd"] = SM::nExpectd;
        codeMap["nPatent"] = SM::nPatent;
        codeMap["sumLogPyrogenThres"] = SM::sumLogPyrogenThres;
        codeMap["sumlogDens"] = SM::sumlogDens;
        codeMap["totalInfs"] = SM::totalInfs;
        codeMap["nTransmit"] = SM::nTransmit;
        codeMap["totalPatentInf"] = SM::totalPatentInf;
        removedCodes.insert("contrib");
        codeMap["sumPyrogenThresh"] = SM::sumPyrogenThresh;
        codeMap["nTreatments1"] = SM::nTreatments1;
        codeMap["nTreatments2"] = SM::nTreatments2;
        codeMap["nTreatments3"] = SM::nTreatments3;
        codeMap["nUncomp"] = SM::nUncomp;
        codeMap["nSevere"] = SM::nSevere;
        codeMap["nSeq"] = SM::nSeq;
        codeMap["nHospitalDeaths"] = SM::nHospitalDeaths;
        codeMap["nIndDeaths"] = SM::nIndDeaths;
        codeMap["nDirDeaths"] = SM::nDirDeaths;
        codeMap["nEPIVaccinations"] = SM::nEPIVaccinations;
        codeMap["allCauseIMR"] = SM::allCauseIMR;
        codeMap["nMassVaccinations"] = SM::nMassVaccinations;
        codeMap["nHospitalRecovs"] = SM::nHospitalRecovs;
        codeMap["nHospitalSeqs"] = SM::nHospitalSeqs;
        removedCodes.insert("nIPTDoses");
        codeMap["annAvgK"] = SM::annAvgK;
        codeMap["nNMFever"] = SM::nNMFever;
        codeMap["innoculationsPerAgeGroup"] = SM::innoculationsPerAgeGroup;
        codeMap["Vector_Nv0"] = SM::Vector_Nv0;
        codeMap["Vector_Nv"] = SM::Vector_Nv;
        codeMap["Vector_Ov"] = SM::Vector_Ov;
        codeMap["Vector_Sv"] = SM::Vector_Sv;
        codeMap["inputEIR"] = SM::inputEIR;
        codeMap["simulatedEIR"] = SM::simulatedEIR;
        codeMap["Clinical_RDTs"] = SM::Clinical_RDTs;
        codeMap["Clinical_DrugUsage"] = SM::Clinical_DrugUsage;
        codeMap["Clinical_DrugUsageIV"] = SM::Clinical_DrugUsageIV;
        codeMap["Clinical_FirstDayDeaths"] = SM::Clinical_FirstDayDeaths;
        codeMap["Clinical_HospitalFirstDayDeaths"] = SM::Clinical_HospitalFirstDayDeaths;
        codeMap["nNewInfections"] = SM::nNewInfections;
        codeMap["nMassITNs"] = SM::nMassITNs;
        codeMap["nEPI_ITNs"] = SM::nEPI_ITNs;
        codeMap["nMassIRS"] = SM::nMassIRS;
        codeMap["nMassGVI"] = SM::nMassGVI;
        codeMap["Clinical_Microscopy"] = SM::Clinical_Microscopy;
        removedCodes.insert("nAddedToCohort");
        removedCodes.insert("nRemovedFromCohort");
        codeMap["nMDAs"] = SM::nMDAs;
        codeMap["nMassScreenings"] = SM::nMassScreenings;
        codeMap["nNmfDeaths"] = SM::nNmfDeaths;
        codeMap["nAntibioticTreatments"] = SM::nAntibioticTreatments;
        codeMap["nCtsIRS"] = SM::nCtsIRS;
        codeMap["nCtsGVI"] = SM::nCtsGVI;
        codeMap["nCtsMDA"] = SM::nCtsMDA;
        codeMap["nCtsScreenings"] = SM::nCtsScreenings;
        codeMap["nSubPopRemovalTooOld"] = SM::nSubPopRemovalTooOld;
        codeMap["nSubPopRemovalFirstEvent"] = SM::nSubPopRemovalFirstEvent;
        codeMap["nMassRecruitOnly"] = SM::nMassRecruitOnly;
        codeMap["nCtsRecruitOnly"] = SM::nCtsRecruitOnly;
    }
    
    SM::SurveyMeasure operator[] (const string s) {
        map<string,SM::SurveyMeasure>::iterator codeIt = codeMap.find (s);
        if (codeIt == codeMap.end()) {
            ostringstream msg;
            if( removedCodes.count(s) > 0 ) msg << "Removed";
            else msg << "Unrecognised";
            msg << " survey option: \"" << s << '"';
            throw util::xml_scenario_error(msg.str());
        }
        return codeIt->second;
    }
    // reverse-lookup in map; only used for error/debug printing so efficiency is unimportant
    // doesn't ensure code is unique in the map either
    string toString (const SM::SurveyMeasure code) {
        for (map<string,SM::SurveyMeasure>::iterator codeIt = codeMap.begin(); codeIt != codeMap.end(); ++codeIt) {
            if (codeIt->second == code)
                return codeIt->first;
        }
        throw TRACED_EXCEPTION_DEFAULT ("toString called with unknown code");	// this is a code error
    }
=======
    public:
	SurveyMeasureMap () {
	    codeMap["nHost"] = SM::nHost;
	    codeMap["nInfect"] = SM::nInfect;
	    codeMap["nExpectd"] = SM::nExpectd;
	    codeMap["nPatent"] = SM::nPatent;
	    codeMap["sumLogPyrogenThres"] = SM::sumLogPyrogenThres;
	    codeMap["sumlogDens"] = SM::sumlogDens;
	    codeMap["totalInfs"] = SM::totalInfs;
	    codeMap["nTransmit"] = SM::nTransmit;
	    codeMap["totalPatentInf"] = SM::totalPatentInf;
	    codeMap["contrib"] = SM::contrib;
	    codeMap["sumPyrogenThresh"] = SM::sumPyrogenThresh;
	    codeMap["nTreatments1"] = SM::nTreatments1;
	    codeMap["nTreatments2"] = SM::nTreatments2;
	    codeMap["nTreatments3"] = SM::nTreatments3;
	    codeMap["nUncomp"] = SM::nUncomp;
	    codeMap["nSevere"] = SM::nSevere;
	    codeMap["nSeq"] = SM::nSeq;
	    codeMap["nHospitalDeaths"] = SM::nHospitalDeaths;
	    codeMap["nIndDeaths"] = SM::nIndDeaths;
            codeMap["nDirDeaths"] = SM::nDirDeaths;
	    codeMap["nEPIVaccinations"] = SM::nEPIVaccinations;
	    codeMap["allCauseIMR"] = SM::allCauseIMR;
	    codeMap["nMassVaccinations"] = SM::nMassVaccinations;
	    codeMap["nHospitalRecovs"] = SM::nHospitalRecovs;
	    codeMap["nHospitalSeqs"] = SM::nHospitalSeqs;
	    codeMap["nIPTDoses"] = SM::nIPTDoses;
	    codeMap["annAvgK"] = SM::annAvgK;
	    codeMap["nNMFever"] = SM::nNMFever;
	    codeMap["innoculationsPerAgeGroup"] = SM::innoculationsPerAgeGroup;
	    codeMap["Vector_Nv0"] = SM::Vector_Nv0;
	    codeMap["Vector_Nv"] = SM::Vector_Nv;
	    codeMap["Vector_Ov"] = SM::Vector_Ov;
	    codeMap["Vector_Sv"] = SM::Vector_Sv;
	    codeMap["inputEIR"] = SM::inputEIR;
	    codeMap["simulatedEIR"] = SM::simulatedEIR;
	    codeMap["Clinical_RDTs"] = SM::Clinical_RDTs;
            codeMap["Clinical_DrugUsage"] = SM::Clinical_DrugUsage;
            codeMap["Clinical_DrugUsageIV"] = SM::Clinical_DrugUsageIV;
	    codeMap["Clinical_FirstDayDeaths"] = SM::Clinical_FirstDayDeaths;
	    codeMap["Clinical_HospitalFirstDayDeaths"] = SM::Clinical_HospitalFirstDayDeaths;
	    codeMap["nNewInfections"] = SM::nNewInfections;
	    codeMap["nMassITNs"] = SM::nMassITNs;
	    codeMap["nEPI_ITNs"] = SM::nEPI_ITNs;
	    codeMap["nMassIRS"] = SM::nMassIRS;
	    codeMap["nMassVA"] = SM::nMassVA;
            codeMap["Clinical_Microscopy"] = SM::Clinical_Microscopy;
            codeMap["nAddedToCohort"] = SM::nAddedToCohort;
            codeMap["nRemovedFromCohort"] = SM::nRemovedFromCohort;
            codeMap["nMDAs"] = SM::nMDAs;
            codeMap["nMassScreenings"] = SM::nMassScreenings;
            codeMap["nNmfDeaths"] = SM::nNmfDeaths;
            codeMap["nAntibioticTreatments"] = SM::nAntibioticTreatments;
            codeMap["nPQTreatments"] = SM::nPQTreatments;
            codeMap["nTreatDiagnostics"] = SM::nTreatDiagnostics;
	}
	
	SM::SurveyMeasure operator[] (const string s) {
	    map<string,SM::SurveyMeasure>::iterator codeIt = codeMap.find (s);
	    if (codeIt == codeMap.end()) {
		ostringstream msg;
		msg << "Unrecognised survey option: \"";
		msg << s << '"';
		throw util::xml_scenario_error(msg.str());
	    }
	    return codeIt->second;
	}
	// reverse-lookup in map; only used for error/debug printing so efficiency is unimportant
	// doesn't ensure code is unique in the map either
	string toString (const SM::SurveyMeasure code) {
	    for (map<string,SM::SurveyMeasure>::iterator codeIt = codeMap.begin(); codeIt != codeMap.end(); ++codeIt) {
		if (codeIt->second == code)
		    return codeIt->first;
	    }
	    throw TRACED_EXCEPTION_DEFAULT ("toString called with unknown code");	// this is a code error
	}
>>>>>>> b32cb1c4
};


void Survey::init (const scnXml::Monitoring& monitoring) {
    intReportMappings[Report::MI_HOSTS] = SM::nHost;
    intReportMappings[Report::MI_INFECTED_HOSTS] = SM::nInfect;
    intReportMappings[Report::MI_PATENT_HOSTS] = SM::nPatent;
    intReportMappings[Report::MI_INFECTIONS] = SM::totalInfs;
    intReportMappings[Report::MI_PATENT_INFECTIONS] = SM::totalPatentInf;
    intReportMappings[Report::MI_TREATMENTS_1] = SM::nTreatments1;
    intReportMappings[Report::MI_TREATMENTS_2] = SM::nTreatments2;
    intReportMappings[Report::MI_TREATMENTS_3] = SM::nTreatments3;
    intReportMappings[Report::MI_UNCOMPLICATED_EPISODES] = SM::nUncomp;
    intReportMappings[Report::MI_SEVERE_EPISODES] = SM::nSevere;
    intReportMappings[Report::MI_SEQUELAE] = SM::nSeq;
    intReportMappings[Report::MI_HOSPITAL_DEATHS] = SM::nHospitalDeaths;
    intReportMappings[Report::MI_INDIRECT_DEATHS] = SM::nIndDeaths;
    intReportMappings[Report::MI_DIRECT_DEATHS] = SM::nDirDeaths;
    intReportMappings[Report::MI_VACCINATION_TIMED] = SM::nMassVaccinations;
    intReportMappings[Report::MI_VACCINATION_CTS] = SM::nEPIVaccinations;
    intReportMappings[Report::MI_HOSPITAL_RECOVERIES] = SM::nHospitalRecovs;
    intReportMappings[Report::MI_HOSPITAL_SEQUELAE] = SM::nHospitalSeqs;
    intReportMappings[Report::MI_NON_MALARIA_FEVERS] = SM::nNMFever;
    intReportMappings[Report::MI_NEW_INFECTIONS] = SM::nNewInfections;
    intReportMappings[Report::MI_ITN_TIMED] = SM::nMassITNs;
    intReportMappings[Report::MI_ITN_CTS] = SM::nEPI_ITNs;
    intReportMappings[Report::MI_IRS_TIMED] = SM::nMassIRS;
    intReportMappings[Report::MI_IRS_CTS] = SM::nCtsIRS;
    intReportMappings[Report::MI_GVI_TIMED] = SM::nMassGVI;
    intReportMappings[Report::MI_GVI_CTS] = SM::nCtsGVI;
    intReportMappings[Report::MI_MDA_TIMED] = SM::nMDAs;
    intReportMappings[Report::MI_MDA_CTS] = SM::nCtsMDA;
    intReportMappings[Report::MI_SCREENING_TIMED] = SM::nMassScreenings;
    intReportMappings[Report::MI_SCREENING_CTS] = SM::nCtsScreenings;
    intReportMappings[Report::MI_NMF_DEATHS] = SM::nNmfDeaths;
    intReportMappings[Report::MI_NMF_TREATMENTS] = SM::nAntibioticTreatments;
    intReportMappings[Report::MI_FIRST_DAY_DEATHS] = SM::Clinical_FirstDayDeaths;
    intReportMappings[Report::MI_HOSPITAL_FIRST_DAY_DEATHS] = SM::Clinical_HospitalFirstDayDeaths;
    intReportMappings[Report::MI_N_SP_REM_TOO_OLD] = SM::nSubPopRemovalTooOld;
    intReportMappings[Report::MI_N_SP_REM_FIRST_EVENT] = SM::nSubPopRemovalFirstEvent;
    intReportMappings[Report::MI_RECRUIT_TIMED] = SM::nMassRecruitOnly;
    intReportMappings[Report::MI_RECRUIT_CTS] = SM::nCtsRecruitOnly;
    
    dblReportMappings[Report::MD_EXPECTED_INFECTED] = SM::nExpectd;
    dblReportMappings[Report::MD_LOG_PYROGENIC_THRESHOLD] = SM::sumLogPyrogenThres;
    dblReportMappings[Report::MD_LOG_DENSITY] = SM::sumlogDens;
    dblReportMappings[Report::MD_PYROGENIC_THRESHOLD] = SM::sumPyrogenThresh;
    
    AgeGroup::init (monitoring);
    
    // by default, none are active
    active.reset ();
    SurveyMeasureMap codeMap;
    
    scnXml::OptionSet::OptionSequence sOSeq = monitoring.getSurveyOptions().getOption();
    for (scnXml::OptionSet::OptionConstIterator it = sOSeq.begin(); it != sOSeq.end(); ++it) {
	active[codeMap[it->getName()]] = it->getValue();
    }
}
void AgeGroup::init (const scnXml::Monitoring& monitoring) {
    const scnXml::AgeGroup::GroupSequence& groups = monitoring.getAgeGroup().getGroup();
    if (!(monitoring.getAgeGroup().getLowerbound() <= 0.0))
        throw util::xml_scenario_error ("Expected survey age-group lowerbound of 0");
    
    // The last age group includes individuals too old for reporting
    _upperbound.resize (groups.size() + 1);
    for (size_t i = 0;i < groups.size(); ++i) {
        _upperbound[i] = groups[i].getUpperbound();
    }
    _upperbound[groups.size()] = numeric_limits<double>::infinity();
}

void AgeGroup::update (double ageYears) {
    while (ageYears > _upperbound[index]){
        ++index;
    }
}


// -----  Non-static members  -----


Survey::Survey() :
        m_nTransmit(numeric_limits<double>::signaling_NaN()),
        m_annAvgK(numeric_limits<double>::signaling_NaN()),
        m_inputEIR(numeric_limits<double>::signaling_NaN()),
        m_simulatedEIR(numeric_limits<double>::signaling_NaN()),
        m_Clinical_RDTs(numeric_limits<int>::min()),
        m_Clinical_Microscopy(numeric_limits<int>::min())
{}

void Survey::allocate(){
    size_t numAgeGroups = AgeGroup::getNumGroups();
    size_t nCohortSets = Surveys.numCohortSets();
    m_humanReportsInt.resize(boost::extents[Report::MI_NUM][numAgeGroups][nCohortSets]);
    m_humanReportsDouble.resize(boost::extents[Report::MD_NUM][numAgeGroups][nCohortSets]);
    
    m_nTransmit = numeric_limits<double>::signaling_NaN();
    m_annAvgK = numeric_limits<double>::signaling_NaN();
    // These 3 are set as a whole and so don't require allocation:
//   _innoculationsPerDayOfYear;
//   _kappaPerDayOfYear;
//   _innoculationsPerAgeGroup;
    
    m_inputEIR =numeric_limits<double>::signaling_NaN() ;
    m_simulatedEIR = numeric_limits<double>::signaling_NaN();
    
<<<<<<< HEAD
    m_Clinical_RDTs = 0;
    m_Clinical_Microscopy = 0;
=======
    _numClinical_RDTs = 0;
    _numClinical_Microscopy = 0;
    _numClinical_FirstDayDeaths.resize (numAgeGroups);
    _numClinical_HospitalFirstDayDeaths.resize (numAgeGroups);
    _numNewInfections.resize (numAgeGroups);
    _numMassITNs.resize (numAgeGroups);
    _numEPI_ITNs.resize (numAgeGroups);
    _numMassIRS.resize (numAgeGroups);
    _numMassVA.resize (numAgeGroups);
    _numAddedToCohort.resize (numAgeGroups);
    _numRemovedFromCohort.resize (numAgeGroups);
    _numMDAs.resize (numAgeGroups);
    _numMassScreenings.resize (numAgeGroups);
    _numNmfDeaths.resize (numAgeGroups);
    _numAntibioticTreatments.resize (numAgeGroups);
    _numPQTreatments.resize (numAgeGroups);
    _numTreatDiagnostics.resize (numAgeGroups);
>>>>>>> b32cb1c4
}

Survey& Survey::addInt( ReportMeasureI measure, const Host::Human &human, int val ){
    size_t ageIndex = human.getMonitoringAgeGroup().i();
#ifndef NDEBUG
    if( static_cast<size_t>(measure.code) >= m_humanReportsInt.shape()[0] ||
        ageIndex >= m_humanReportsInt.shape()[1] ||
        human.cohortSet() >= m_humanReportsInt.shape()[2]
    ){
        cout << "Index out of bounds for survey:\t" << static_cast<void*>(this)
            << "\nmeasure number\t" << measure.code << " of " << m_humanReportsInt.shape()[0]
            << "\nage group\t" << ageIndex << " of " << m_humanReportsInt.shape()[1]
            << "\ncohort set\t" << human.cohortSet() << " of " << m_humanReportsInt.shape()[2]
            << endl;
    }
#endif
    m_humanReportsInt[measure.code][ageIndex][human.cohortSet()] += val;
    return *this;
}
Survey& Survey::addDouble( ReportMeasureD measure, const Host::Human &human, double val ){
    size_t ageIndex = human.getMonitoringAgeGroup().i();
    if( static_cast<size_t>(measure.code) >= m_humanReportsDouble.shape()[0] ||
        ageIndex >= m_humanReportsDouble.shape()[1] ){
        cout << "Index out of bounds:\n"
            "survey\t" << static_cast<void*>(this)
            << "\nalloc\t" << m_humanReportsDouble.shape()[0] << "\t" << m_humanReportsDouble.shape()[1]
            << "\nindex\t" << measure.code << "\t" << ageIndex << endl;
    }
    m_humanReportsDouble[measure.code][ageIndex][human.cohortSet()] += val;
    return *this;
}
Survey& Survey::addInt( ReportMeasureI measure, AgeGroup ageGroup, uint32_t cohortSet, int val ){
    if( static_cast<size_t>(measure.code) >= m_humanReportsInt.shape()[0] ||
        ageGroup.i() >= m_humanReportsInt.shape()[1] ){
        cout << "Index out of bounds:\n"
            "survey\t" << static_cast<void*>(this)
            << "\nalloc\t" << m_humanReportsInt.shape()[0] << "\t" << m_humanReportsInt.shape()[1]
            << "\nindex\t" << measure.code << "\t" << ageGroup.i() << endl;
    }
    m_humanReportsInt[measure.code][ageGroup.i()][cohortSet] += val;
    return *this;
}

void Survey::writeSummaryArrays (ostream& outputFile, int survey)
{
    size_t nAgeGroups = m_humanReportsInt.shape()[1] - 1;   // Don't write out last age-group
    size_t nCohortSets = m_humanReportsInt.shape()[2];
    for( size_t intMeasure = 0; intMeasure < Report::MI_NUM; ++intMeasure ){
        if( active[intReportMappings[intMeasure]] ){
            for( size_t cohortSet = 0; cohortSet < nCohortSets; ++cohortSet ){
                for( size_t ageGroup = 0; ageGroup < nAgeGroups; ++ageGroup ){
                    // Yeah, >999 age groups clashes with cohort sets, but unlikely a real issue
                    size_t ageCohortId = 1000 * Surveys.cohortSetOutputId( cohortSet ) + ageGroup + 1;
                    outputFile << survey << "\t" << ageCohortId << "\t" << intReportMappings[intMeasure];
                    outputFile << "\t" << m_humanReportsInt[intMeasure][ageGroup][cohortSet] << lineEnd;
                }
            }
        }
    }
    for( size_t dblMeasure = 0; dblMeasure < Report::MD_NUM; ++dblMeasure ){
        if( active[dblReportMappings[dblMeasure]] ){
            for( size_t cohortSet = 0; cohortSet < nCohortSets; ++cohortSet ){
                for( size_t ageGroup = 0; ageGroup < nAgeGroups; ++ageGroup ){
                    size_t ageCohortId = 1000 * Surveys.cohortSetOutputId( cohortSet ) + ageGroup + 1;
                    outputFile << survey << "\t" << ageCohortId << "\t" << dblReportMappings[dblMeasure];
                    outputFile << "\t" << m_humanReportsDouble[dblMeasure][ageGroup][cohortSet] << lineEnd;
                }
            }
        }
    }
    
  if (active[SM::nTransmit]) {
    writeValue (outputFile, SM::nTransmit, survey, m_nTransmit);
  }
  if (active[SM::annAvgK]) {
    writeValue (outputFile, SM::annAvgK, survey, m_annAvgK);
  }

  if (active[SM::innoculationsPerAgeGroup]) {
    for (int ageGroup = 0; ageGroup < (int) m_inoculationsPerAgeGroup.size() - 1; ++ageGroup) { // Don't write out last age-group
        outputFile << survey << "\t" << ageGroup + 1 << "\t" << SM::innoculationsPerAgeGroup;
        outputFile << "\t" << m_inoculationsPerAgeGroup[ageGroup] << lineEnd;
    }
  }
  
  if (active[SM::Vector_Nv0]) {
    writeMap (outputFile, SM::Vector_Nv0, survey, data_Vector_Nv0);
  }
  if (active[SM::Vector_Nv]) {
    writeMap (outputFile, SM::Vector_Nv, survey, data_Vector_Nv);
  }
  if (active[SM::Vector_Ov]) {
    writeMap (outputFile, SM::Vector_Ov, survey, data_Vector_Ov);
  }
  if (active[SM::Vector_Sv]) {
    writeMap (outputFile, SM::Vector_Sv, survey, data_Vector_Sv);
  }
  if (active[SM::inputEIR]) {
    writeValue (outputFile, SM::inputEIR, survey, m_inputEIR);
  }
  if (active[SM::simulatedEIR]) {
    writeValue (outputFile, SM::simulatedEIR, survey, m_simulatedEIR);
  }
  if (active[SM::Clinical_RDTs]) {
      writeValue (outputFile, SM::Clinical_RDTs, survey, m_Clinical_RDTs);
  }
  if (active[SM::Clinical_DrugUsage]) {
      writeMap (outputFile, SM::Clinical_DrugUsage, survey, m_Clinical_DrugUsage);
  }
  if (active[SM::Clinical_DrugUsageIV]) {
      writeMap (outputFile, SM::Clinical_DrugUsageIV, survey, m_Clinical_DrugUsageIV);
  }
  if (active[SM::Clinical_Microscopy]) {
      writeValue (outputFile, SM::Clinical_Microscopy, survey, m_Clinical_Microscopy);
  }
  if (active[SM::nPQTreatments]) {
    writePerAgeGroup (outputFile, SM::nPQTreatments, survey, _numPQTreatments);
  }
  if (active[SM::nTreatDiagnostics]) {
    writePerAgeGroup (outputFile, SM::nTreatDiagnostics, survey, _numTreatDiagnostics);
  }
}


template <class T>
void writeValue (ostream& file, int measure, int survey, T& value)
{
    file << survey << "\t" << 0 << "\t" << measure;
    file << "\t" << value << lineEnd;
}

void writeMap (ostream& file, int measure, int survey, map<string,double>& data)
{
    for (map<string,double>::const_iterator it = data.begin(); it != data.end(); ++it) {
        file << survey << "\t" << it->first << "\t" << measure;
        file << "\t" << it->second << lineEnd;
    }
}


void Survey::checkpoint(istream& stream){
    BOOST_STATIC_ASSERT( ReportsIntAgeT::dimensionality == 3 );
    size_t len0, len1, len2;
    len0 & stream;
    len1 & stream;
    len2 & stream;
    if( len0 != Report::MI_NUM || len1 != AgeGroup::getNumGroups() ||
        len2 != Surveys.numCohortSets() )
    {
        throw util::checkpoint_error( "wrong survey data size" );
    }
    m_humanReportsInt.resize(boost::extents[len0][len1][len2]);
    for( size_t i = 0; i < len0; ++i ){
        for( size_t j = 0; j < len1; ++j ){
            for( size_t k = 0; k < len2; ++k ){
                m_humanReportsInt[i][j][k] & stream;
            }
        }
    }
    BOOST_STATIC_ASSERT( ReportsDblAgeT::dimensionality == 3 );
    len0 & stream;
    len1 & stream;
    len2 & stream;
    if( len0 != Report::MD_NUM || len1 != AgeGroup::getNumGroups() ||
        len2 != Surveys.numCohortSets() )
    {
        throw util::checkpoint_error( "wrong survey data size" );
    }
    m_humanReportsDouble.resize(boost::extents[len0][len1][len2]);
    for( size_t i = 0; i < len0; ++i ){
        for( size_t j = 0; j < len1; ++j ){
            for( size_t k = 0; k < len2; ++k ){
                m_humanReportsDouble[i][j][k] & stream;
            }
        }
    }
}

void Survey::checkpoint(ostream& stream) const{
    BOOST_STATIC_ASSERT( ReportsIntAgeT::dimensionality == 3 );
    size_t len0 = m_humanReportsInt.shape()[0],
        len1 = m_humanReportsInt.shape()[1],
        len2 = m_humanReportsInt.shape()[2];
    len0 & stream;
    len1 & stream;
    len2 & stream;
    for( size_t i = 0; i < len0; ++i ){
        for( size_t j = 0; j < len1; ++j ){
            for( size_t k = 0; k < len2; ++k ){
                m_humanReportsInt[i][j][k] & stream;
            }
        }
    }
    BOOST_STATIC_ASSERT( ReportsDblAgeT::dimensionality == 3 );
    len0 = m_humanReportsDouble.shape()[0],
        len1 = m_humanReportsDouble.shape()[1],
        len2 = m_humanReportsDouble.shape()[2];
    len0 & stream;
    len1 & stream;
    len2 & stream;
    for( size_t i = 0; i < len0; ++i ){
        for( size_t j = 0; j < len1; ++j ){
            for( size_t k = 0; k < len2; ++k ){
                m_humanReportsDouble[i][j][k] & stream;
            }
        }
    }
}

} }<|MERGE_RESOLUTION|>--- conflicted
+++ resolved
@@ -50,7 +50,6 @@
     map<string,SM::SurveyMeasure> codeMap;
     set<string> removedCodes;
     
-<<<<<<< HEAD
 public:
     SurveyMeasureMap () {
         codeMap["nHost"] = SM::nHost;
@@ -111,6 +110,8 @@
         codeMap["nCtsScreenings"] = SM::nCtsScreenings;
         codeMap["nSubPopRemovalTooOld"] = SM::nSubPopRemovalTooOld;
         codeMap["nSubPopRemovalFirstEvent"] = SM::nSubPopRemovalFirstEvent;
+        codeMap["nPQTreatments"] = SM::nPQTreatments;
+        codeMap["nTreatDiagnostics"] = SM::nTreatDiagnostics;
         codeMap["nMassRecruitOnly"] = SM::nMassRecruitOnly;
         codeMap["nCtsRecruitOnly"] = SM::nCtsRecruitOnly;
     }
@@ -135,85 +136,6 @@
         }
         throw TRACED_EXCEPTION_DEFAULT ("toString called with unknown code");	// this is a code error
     }
-=======
-    public:
-	SurveyMeasureMap () {
-	    codeMap["nHost"] = SM::nHost;
-	    codeMap["nInfect"] = SM::nInfect;
-	    codeMap["nExpectd"] = SM::nExpectd;
-	    codeMap["nPatent"] = SM::nPatent;
-	    codeMap["sumLogPyrogenThres"] = SM::sumLogPyrogenThres;
-	    codeMap["sumlogDens"] = SM::sumlogDens;
-	    codeMap["totalInfs"] = SM::totalInfs;
-	    codeMap["nTransmit"] = SM::nTransmit;
-	    codeMap["totalPatentInf"] = SM::totalPatentInf;
-	    codeMap["contrib"] = SM::contrib;
-	    codeMap["sumPyrogenThresh"] = SM::sumPyrogenThresh;
-	    codeMap["nTreatments1"] = SM::nTreatments1;
-	    codeMap["nTreatments2"] = SM::nTreatments2;
-	    codeMap["nTreatments3"] = SM::nTreatments3;
-	    codeMap["nUncomp"] = SM::nUncomp;
-	    codeMap["nSevere"] = SM::nSevere;
-	    codeMap["nSeq"] = SM::nSeq;
-	    codeMap["nHospitalDeaths"] = SM::nHospitalDeaths;
-	    codeMap["nIndDeaths"] = SM::nIndDeaths;
-            codeMap["nDirDeaths"] = SM::nDirDeaths;
-	    codeMap["nEPIVaccinations"] = SM::nEPIVaccinations;
-	    codeMap["allCauseIMR"] = SM::allCauseIMR;
-	    codeMap["nMassVaccinations"] = SM::nMassVaccinations;
-	    codeMap["nHospitalRecovs"] = SM::nHospitalRecovs;
-	    codeMap["nHospitalSeqs"] = SM::nHospitalSeqs;
-	    codeMap["nIPTDoses"] = SM::nIPTDoses;
-	    codeMap["annAvgK"] = SM::annAvgK;
-	    codeMap["nNMFever"] = SM::nNMFever;
-	    codeMap["innoculationsPerAgeGroup"] = SM::innoculationsPerAgeGroup;
-	    codeMap["Vector_Nv0"] = SM::Vector_Nv0;
-	    codeMap["Vector_Nv"] = SM::Vector_Nv;
-	    codeMap["Vector_Ov"] = SM::Vector_Ov;
-	    codeMap["Vector_Sv"] = SM::Vector_Sv;
-	    codeMap["inputEIR"] = SM::inputEIR;
-	    codeMap["simulatedEIR"] = SM::simulatedEIR;
-	    codeMap["Clinical_RDTs"] = SM::Clinical_RDTs;
-            codeMap["Clinical_DrugUsage"] = SM::Clinical_DrugUsage;
-            codeMap["Clinical_DrugUsageIV"] = SM::Clinical_DrugUsageIV;
-	    codeMap["Clinical_FirstDayDeaths"] = SM::Clinical_FirstDayDeaths;
-	    codeMap["Clinical_HospitalFirstDayDeaths"] = SM::Clinical_HospitalFirstDayDeaths;
-	    codeMap["nNewInfections"] = SM::nNewInfections;
-	    codeMap["nMassITNs"] = SM::nMassITNs;
-	    codeMap["nEPI_ITNs"] = SM::nEPI_ITNs;
-	    codeMap["nMassIRS"] = SM::nMassIRS;
-	    codeMap["nMassVA"] = SM::nMassVA;
-            codeMap["Clinical_Microscopy"] = SM::Clinical_Microscopy;
-            codeMap["nAddedToCohort"] = SM::nAddedToCohort;
-            codeMap["nRemovedFromCohort"] = SM::nRemovedFromCohort;
-            codeMap["nMDAs"] = SM::nMDAs;
-            codeMap["nMassScreenings"] = SM::nMassScreenings;
-            codeMap["nNmfDeaths"] = SM::nNmfDeaths;
-            codeMap["nAntibioticTreatments"] = SM::nAntibioticTreatments;
-            codeMap["nPQTreatments"] = SM::nPQTreatments;
-            codeMap["nTreatDiagnostics"] = SM::nTreatDiagnostics;
-	}
-	
-	SM::SurveyMeasure operator[] (const string s) {
-	    map<string,SM::SurveyMeasure>::iterator codeIt = codeMap.find (s);
-	    if (codeIt == codeMap.end()) {
-		ostringstream msg;
-		msg << "Unrecognised survey option: \"";
-		msg << s << '"';
-		throw util::xml_scenario_error(msg.str());
-	    }
-	    return codeIt->second;
-	}
-	// reverse-lookup in map; only used for error/debug printing so efficiency is unimportant
-	// doesn't ensure code is unique in the map either
-	string toString (const SM::SurveyMeasure code) {
-	    for (map<string,SM::SurveyMeasure>::iterator codeIt = codeMap.begin(); codeIt != codeMap.end(); ++codeIt) {
-		if (codeIt->second == code)
-		    return codeIt->first;
-	    }
-	    throw TRACED_EXCEPTION_DEFAULT ("toString called with unknown code");	// this is a code error
-	}
->>>>>>> b32cb1c4
 };
 
 
@@ -254,6 +176,8 @@
     intReportMappings[Report::MI_HOSPITAL_FIRST_DAY_DEATHS] = SM::Clinical_HospitalFirstDayDeaths;
     intReportMappings[Report::MI_N_SP_REM_TOO_OLD] = SM::nSubPopRemovalTooOld;
     intReportMappings[Report::MI_N_SP_REM_FIRST_EVENT] = SM::nSubPopRemovalFirstEvent;
+    intReportMappings[Report::MI_PQ_TREATMENTS] = SM::nPQTreatments;
+    intReportMappings[Report::MI_TREAT_DIAGNOSTICS] = SM::nTreatDiagnostics;
     intReportMappings[Report::MI_RECRUIT_TIMED] = SM::nMassRecruitOnly;
     intReportMappings[Report::MI_RECRUIT_CTS] = SM::nCtsRecruitOnly;
     
@@ -321,28 +245,8 @@
     m_inputEIR =numeric_limits<double>::signaling_NaN() ;
     m_simulatedEIR = numeric_limits<double>::signaling_NaN();
     
-<<<<<<< HEAD
     m_Clinical_RDTs = 0;
     m_Clinical_Microscopy = 0;
-=======
-    _numClinical_RDTs = 0;
-    _numClinical_Microscopy = 0;
-    _numClinical_FirstDayDeaths.resize (numAgeGroups);
-    _numClinical_HospitalFirstDayDeaths.resize (numAgeGroups);
-    _numNewInfections.resize (numAgeGroups);
-    _numMassITNs.resize (numAgeGroups);
-    _numEPI_ITNs.resize (numAgeGroups);
-    _numMassIRS.resize (numAgeGroups);
-    _numMassVA.resize (numAgeGroups);
-    _numAddedToCohort.resize (numAgeGroups);
-    _numRemovedFromCohort.resize (numAgeGroups);
-    _numMDAs.resize (numAgeGroups);
-    _numMassScreenings.resize (numAgeGroups);
-    _numNmfDeaths.resize (numAgeGroups);
-    _numAntibioticTreatments.resize (numAgeGroups);
-    _numPQTreatments.resize (numAgeGroups);
-    _numTreatDiagnostics.resize (numAgeGroups);
->>>>>>> b32cb1c4
 }
 
 Survey& Survey::addInt( ReportMeasureI measure, const Host::Human &human, int val ){
@@ -458,12 +362,6 @@
   if (active[SM::Clinical_Microscopy]) {
       writeValue (outputFile, SM::Clinical_Microscopy, survey, m_Clinical_Microscopy);
   }
-  if (active[SM::nPQTreatments]) {
-    writePerAgeGroup (outputFile, SM::nPQTreatments, survey, _numPQTreatments);
-  }
-  if (active[SM::nTreatDiagnostics]) {
-    writePerAgeGroup (outputFile, SM::nTreatDiagnostics, survey, _numTreatDiagnostics);
-  }
 }
 
 
