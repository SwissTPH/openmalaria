--- conflicted
+++ resolved
@@ -406,13 +406,8 @@
     }
     
     ++initIterations;
-<<<<<<< HEAD
-    if( initIterations > 15) {
-        throw TRACED_EXCEPTION("Transmission warmup exceeded 10 iterations!",util::Error::VectorWarmup);
-=======
     if( initIterations > 15 ){
         throw TRACED_EXCEPTION("Transmission warmup exceeded 15 iterations!",util::Error::VectorWarmup);
->>>>>>> 32bb7da0
     }
     
     bool needIterate = false;
