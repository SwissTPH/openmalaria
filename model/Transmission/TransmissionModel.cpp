/* This file is part of OpenMalaria.
 * 
 * Copyright (C) 2005-2014 Swiss Tropical and Public Health Institute
 * Copyright (C) 2005-2014 Liverpool School Of Tropical Medicine
 * 
 * OpenMalaria is free software; you can redistribute it and/or modify
 * it under the terms of the GNU General Public License as published by
 * the Free Software Foundation; either version 2 of the License, or (at
 * your option) any later version.
 * 
 * This program is distributed in the hope that it will be useful, but
 * WITHOUT ANY WARRANTY; without even the implied warranty of
 * MERCHANTABILITY or FITNESS FOR A PARTICULAR PURPOSE.  See the GNU
 * General Public License for more details.
 * 
 * You should have received a copy of the GNU General Public License
 * along with this program; if not, write to the Free Software
 * Foundation, Inc., 51 Franklin Street, Fifth Floor, Boston, MA 02110-1301, USA.
 */
#include "Transmission/TransmissionModel.h"
#include "Transmission/NonVectorModel.h"
#include "Transmission/VectorModel.h"
#include "Transmission/PerHost.h"

<<<<<<< HEAD
=======
#include "inputData.h"
#include "Host/Human.h"
#include "WithinHost/WHInterface.h"
>>>>>>> ab7cca6f
#include "Monitoring/Continuous.h"
#include "util/BoincWrapper.h"
#include "util/StreamValidator.h"
#include "util/CommandLine.h"
#include "util/vectors.h"
#include "util/ModelOptions.h"

#include <cmath>
#include <cfloat>
#include <gsl/gsl_vector.h>

namespace OM { namespace Transmission {
namespace vectors = util::vectors;

TransmissionModel* TransmissionModel::createTransmissionModel (const scnXml::EntoData& entoData, int populationSize) {
  // EntoData contains either a list of at least one anopheles or a list of at
  // least one EIRDaily.
  const scnXml::EntoData::VectorOptional& vectorData = entoData.getVector();

  TransmissionModel *model;
  if (vectorData.present())
    model = new VectorModel(entoData, vectorData.get(), populationSize);
  else {
      const scnXml::EntoData::NonVectorOptional& nonVectorData = entoData.getNonVector();
    if (!nonVectorData.present())       // should be a validation error, but anyway...
      throw util::xml_scenario_error ("Neither vector nor non-vector data present in the XML!");
    if (util::ModelOptions::option( util::VECTOR_LIFE_CYCLE_MODEL ) ||
        util::ModelOptions::option( util::VECTOR_SIMPLE_MPD_MODEL ))
        throw util::xml_scenario_error("VECTOR_*_MODEL is only compatible with the vector model (and non-vector data is present).");
    model = new NonVectorModel(entoData, nonVectorData.get());
  }

  if( entoData.getScaledAnnualEIR().present() ){
      model->scaleEIR( entoData.getScaledAnnualEIR().get() / model->annualEIR );
      assert( vectors::approxEqual( model->annualEIR, entoData.getScaledAnnualEIR().get() ) );
  }

#ifdef WITHOUT_BOINC
  if( util::CommandLine::option( util::CommandLine::PRINT_ANNUAL_EIR ) ){
      //Note: after internal scaling (which doesn't imply exit)
      //but before external scaling.
      cout << "Total annual EIR: "<<model->annualEIR<<endl;
  }
#endif

  return model;
}


// The times here should be for the last updated index of arrays:
void TransmissionModel::ctsCbInputEIR (ostream& stream){
    stream<<'\t'<<initialisationEIR[mod_nn(TimeStep::simulation, TimeStep::stepsPerYear)];
}
void TransmissionModel::ctsCbSimulatedEIR (ostream& stream){
    stream<<'\t'<<tsAdultEIR;
}
void TransmissionModel::ctsCbKappa (ostream& stream){
    // The latest time-step's kappa:
    stream<<'\t'<<laggedKappa[mod_nn(TimeStep::simulation, laggedKappa.size())];
}
void TransmissionModel::ctsCbNumTransmittingHumans (ostream& stream){
    stream<<'\t'<<numTransmittingHumans;
}


SimulationMode readMode(const string& str){
    if(str=="forced")
        return forcedEIR;
    else if(str=="dynamic")
        return dynamicEIR;
    else
        // Note: originally 3 (transientEIRknown) could be specified; now it's
        // set automatically.
        throw util::xml_scenario_error(string("mode attribute invalid: ").append(str));
}
TransmissionModel::TransmissionModel(const scnXml::EntoData& entoData) :
    simulationMode(forcedEIR),
    interventionMode(readMode(entoData.getMode())),
    laggedKappa(1, 0.0),        // if using non-vector model, it will resize this
    annualEIR(0.0),
    _annualAverageKappa(numeric_limits<double>::signaling_NaN()),
    _sumAnnualKappa(0.0),
    adultAge(PerHost::adultAge()),
    tsAdultEntoInocs(0.0),
    tsAdultEIR(0.0),
    surveyInputEIR(0.0),
    surveySimulatedEIR(0.0),
    numTransmittingHumans(0),
    tsNumAdults(0),
    timeStepNumEntoInocs (0)
{
  initialisationEIR.assign (TimeStep::stepsPerYear, 0.0);
  inoculationsPerAgeGroup.assign (Monitoring::AgeGroup::getNumGroups(), 0.0);
  timeStepEntoInocs.assign (Monitoring::AgeGroup::getNumGroups(), 0.0);

  // noOfAgeGroupsSharedMem must be at least as large as both of these to avoid
  // memory corruption or extra tests when setting/copying values
  noOfAgeGroupsSharedMem = std::max(Monitoring::AgeGroup::getNumGroups(), util::SharedGraphics::KappaArraySize);

  using Monitoring::Continuous;
  Continuous.registerCallback( "input EIR", "\tinput EIR", MakeDelegate( this, &TransmissionModel::ctsCbInputEIR ) );
  Continuous.registerCallback( "simulated EIR", "\tsimulated EIR", MakeDelegate( this, &TransmissionModel::ctsCbSimulatedEIR ) );
  Continuous.registerCallback( "human infectiousness", "\thuman infectiousness", MakeDelegate( this, &TransmissionModel::ctsCbKappa ) );
  Continuous.registerCallback( "num transmitting humans", "\tnum transmitting humans", MakeDelegate( this, &TransmissionModel::ctsCbNumTransmittingHumans ) );
}

TransmissionModel::~TransmissionModel () {
}


double TransmissionModel::updateKappa (const Population& population) {
    // We calculate kappa for output and non-vector model, and kappaByAge for
    // the shared graphics.

    double sumWt_kappa= 0.0;
    double sumWeight  = 0.0;
    kappaByAge.assign (noOfAgeGroupsSharedMem, 0.0);
    nByAge.assign (noOfAgeGroupsSharedMem, 0);
    numTransmittingHumans = 0;

    for (Population::ConstIter h = population.cbegin(); h != population.cend(); ++h) {
        double t = h->perHostTransmission.relativeAvailabilityHetAge(h->getAgeInYears());
        sumWeight += t;
        t *= h->withinHostModel->probTransmissionToMosquito( h->ageTimeSteps(), h->getVaccine().getTBVEfficacy() );
        sumWt_kappa += t;
        if( t > 0.0 )
            ++numTransmittingHumans;

        // kappaByAge and nByAge are used in the screensaver only
        Monitoring::AgeGroup ag = h->getMonitoringAgeGroup();
        kappaByAge[ag.i()] += t;
        ++nByAge[ag.i()];
    }


    size_t lKMod = mod_nn(TimeStep::simulation, laggedKappa.size());	// now
    if( population.size() == 0 ){     // this is valid
        laggedKappa[lKMod] = 0.0;        // no humans: no infectiousness
    } else {
        if ( !(sumWeight > DBL_MIN * 10.0) ){       // if approx. eq. 0, negative or an NaN
            ostringstream msg;
            msg<<"sumWeight is invalid: "<<sumWeight<<", "<<sumWt_kappa<<", "<<population.size();
            throw TRACED_EXCEPTION(msg.str(),util::Error::SumWeight);
        }
        laggedKappa[lKMod] = sumWt_kappa / sumWeight;
    }
    
    int tmod = mod_nn(TimeStep::simulation, TimeStep::stepsPerYear);   // now
    
    //Calculate time-weighted average of kappa
    _sumAnnualKappa += laggedKappa[lKMod] * initialisationEIR[tmod];
    if (tmod == 0) {
        _annualAverageKappa = _sumAnnualKappa / annualEIR;	// inf or NaN when annualEIR is 0
        _sumAnnualKappa = 0.0;
    }

    // Shared graphics: report infectiousness
    if (mod_nn(TimeStep::simulation, 6) ==  0) {
        for (size_t i = 0; i < noOfAgeGroupsSharedMem; i++)
            kappaByAge[i] /= nByAge[i];
        util::SharedGraphics::copyKappa(&kappaByAge[0]);
    }

    // Sum up inoculations this timestep
    for (size_t group = 0; group < timeStepEntoInocs.size(); ++group) {
        inoculationsPerAgeGroup[group] += timeStepEntoInocs[group];
        // Reset to zero:
        timeStepEntoInocs[group] = 0.0;
    }
    timeStepNumEntoInocs = 0;

    tsAdultEIR = tsAdultEntoInocs / tsNumAdults;
    tsAdultEntoInocs = 0.0;
    tsNumAdults = 0;

    surveyInputEIR += initialisationEIR[tmod];
    surveySimulatedEIR += tsAdultEIR;
    
    return laggedKappa[lKMod];  // kappa now
}

double TransmissionModel::getEIR (OM::Transmission::PerHost& host, double ageYears, OM::Monitoring::AgeGroup ageGroup) {
  /* For the NonVector model, the EIR should just be multiplied by the
   * availability. For the Vector model, the availability is also required
   * for internal calculations, but again the EIR should be multiplied by the
   * availability. */
  double EIR = calculateEIR (host, ageYears);

  //NOTE: timeStep*EntoInocs will rarely be used despite frequent updates here
  timeStepEntoInocs[ageGroup.i()] += EIR;
  timeStepNumEntoInocs ++;
  if( ageYears >= adultAge ){
     tsAdultEntoInocs += EIR;
     tsNumAdults += 1;
  }
  util::streamValidate( EIR );
  return EIR;
}

void TransmissionModel::summarize (Monitoring::Survey& survey) {
  survey.setInfectiousnessToMosq(laggedKappa[mod_nn(TimeStep::simulation, laggedKappa.size())]);
  survey.setAnnualAverageKappa(_annualAverageKappa);

  survey.setInoculationsPerAgeGroup (inoculationsPerAgeGroup);        // Array contents must be copied.
  inoculationsPerAgeGroup.assign (inoculationsPerAgeGroup.size(), 0.0);

  double duration = (TimeStep::simulation-lastSurveyTime).asInt();
  if( duration == 0.0 ){
      if( !( surveyInputEIR == 0.0 && surveySimulatedEIR == 0.0 ) ){
          throw TRACED_EXCEPTION_DEFAULT( "non-zero EIR over zero duration??" );
      }
      duration = 1.0;   // avoid outputting NaNs. 0 isn't quite correct, but should do.
  }
  survey.setInputEIR (surveyInputEIR / duration);
  survey.setSimulatedEIR (surveySimulatedEIR / duration);

  surveyInputEIR = 0.0;
  surveySimulatedEIR = 0.0;
  lastSurveyTime = TimeStep::simulation;
}


// -----  checkpointing  -----

void TransmissionModel::checkpoint (istream& stream) {
    simulationMode & stream;
    interventionMode & stream;
    initialisationEIR & stream;
    laggedKappa & stream;
    annualEIR & stream;
    _annualAverageKappa & stream;
    _sumAnnualKappa & stream;
    adultAge & stream;
    tsAdultEntoInocs & stream;
    tsAdultEIR & stream;
    surveyInputEIR & stream;
    surveySimulatedEIR & stream;
    lastSurveyTime & stream;
    numTransmittingHumans & stream;
    tsNumAdults & stream;
    inoculationsPerAgeGroup & stream;
    timeStepEntoInocs & stream;
    timeStepNumEntoInocs & stream;
    noOfAgeGroupsSharedMem & stream;
    kappaByAge & stream;
    nByAge & stream;
}
void TransmissionModel::checkpoint (ostream& stream) {
    simulationMode & stream;
    interventionMode & stream;
    initialisationEIR & stream;
    laggedKappa & stream;
    annualEIR & stream;
    _annualAverageKappa & stream;
    _sumAnnualKappa & stream;
    adultAge & stream;
    tsAdultEntoInocs & stream;
    tsAdultEIR & stream;
    surveyInputEIR & stream;
    surveySimulatedEIR & stream;
    lastSurveyTime & stream;
    numTransmittingHumans & stream;
    tsNumAdults & stream;
    inoculationsPerAgeGroup & stream;
    timeStepEntoInocs & stream;
    timeStepNumEntoInocs & stream;
    noOfAgeGroupsSharedMem & stream;
    kappaByAge & stream;
    nByAge & stream;
}

} }
<|MERGE_RESOLUTION|>--- conflicted
+++ resolved
@@ -22,12 +22,8 @@
 #include "Transmission/VectorModel.h"
 #include "Transmission/PerHost.h"
 
-<<<<<<< HEAD
-=======
-#include "inputData.h"
-#include "Host/Human.h"
+#include "Population.h"
 #include "WithinHost/WHInterface.h"
->>>>>>> ab7cca6f
 #include "Monitoring/Continuous.h"
 #include "util/BoincWrapper.h"
 #include "util/StreamValidator.h"
@@ -151,7 +147,8 @@
     for (Population::ConstIter h = population.cbegin(); h != population.cend(); ++h) {
         double t = h->perHostTransmission.relativeAvailabilityHetAge(h->getAgeInYears());
         sumWeight += t;
-        t *= h->withinHostModel->probTransmissionToMosquito( h->ageTimeSteps(), h->getVaccine().getTBVEfficacy() );
+        t *= h->withinHostModel->probTransmissionToMosquito( h->getAgeInTimeSteps(),
+                                                             h->getVaccine().getEfficacy( interventions::Vaccine::TBV ) );
         sumWt_kappa += t;
         if( t > 0.0 )
             ++numTransmittingHumans;
