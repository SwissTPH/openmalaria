--- conflicted
+++ resolved
@@ -19,11 +19,8 @@
  */
 
 #include "Clinical/ImmediateOutcomes.h"
-<<<<<<< HEAD
 #include "interventions/Cohort.h"
-=======
 #include "WithinHost/WHInterface.h"
->>>>>>> ab7cca6f
 #include "util/errors.h"
 #include "util/ModelOptions.h"
 #include "util/random.h"
@@ -66,34 +63,17 @@
 // -----  other methods  -----
 
 void ClinicalImmediateOutcomes::massDrugAdministration(Human& human) {
-<<<<<<< HEAD
     assert(false);      // should never be called
-=======
-    Monitoring::Surveys.getSurvey(human.getInCohort()).reportMassScreening(human.getMonitoringAgeGroup(), 1);
-    if( !human.withinHostModel->diagnosticMDA() ){
-        return;
-    }
-    // We need to pass the is-severe state for the IPT code.
-    human.withinHostModel->clearInfections(latestReport.getState() == WHPathogenesis::STATE_SEVERE);
-    Monitoring::Surveys.getSurvey(human.getInCohort()).reportMDA(human.getMonitoringAgeGroup(), 1);
->>>>>>> ab7cca6f
 }
 
 void ClinicalImmediateOutcomes::doClinicalUpdate (Human& human, double ageYears) {
     bool effectiveTreatment = false;
     WHPathogenesis::State pgState = human.withinHostModel->determineMorbidity( ageYears );
 
-<<<<<<< HEAD
-    if (pgState & Pathogenesis::MALARIA) {
-        if (pgState & Pathogenesis::COMPLICATED)
-            effectiveTreatment = severeMalaria (ageYears, human.getMonitoringAgeGroup(), _doomed, human.isInAnyCohort());
-        else if (pgState == Pathogenesis::STATE_MALARIA) {
-=======
     if (pgState & WHPathogenesis::MALARIA) {
         if (pgState & WHPathogenesis::COMPLICATED)
-            effectiveTreatment = severeMalaria (ageYears, human.getMonitoringAgeGroup(), _doomed, human.getInCohort());
+            effectiveTreatment = severeMalaria (ageYears, human.getMonitoringAgeGroup(), _doomed, human.isInAnyCohort());
         else if (pgState == WHPathogenesis::STATE_MALARIA) {
->>>>>>> ab7cca6f
             // NOTE: if condition means this doesn't happen if INDIRECT_MORTALITY is
             // included. Validity is debatable, but there's no point changing now.
             // (This does affect tests.)
@@ -102,37 +82,19 @@
 
         if ((pgState & WHPathogenesis::INDIRECT_MORTALITY) && _doomed == 0)
             _doomed = -TimeStep::interval;
-<<<<<<< HEAD
-
-        if (opt_penalisation_episodes) {
-            human.withinHostModel->immunityPenalisation();
-        }
-    } else if (pgState & Pathogenesis::SICK) { // sick but not from malaria
+    } else if (pgState & WHPathogenesis::SICK) { // sick but not from malaria
         effectiveTreatment = uncomplicatedEvent (pgState, human.getMonitoringAgeGroup(), human.isInAnyCohort());
-    }
-
-    if (effectiveTreatment) {
-        human.withinHostModel->clearAllInfections ();
-=======
-    } else if (pgState & WHPathogenesis::SICK) { // sick but not from malaria
-        effectiveTreatment = uncomplicatedEvent (pgState, human.getMonitoringAgeGroup(), human.getInCohort());
     }
 
     if (effectiveTreatment) {
         human.withinHostModel->clearInfections (latestReport.getState() == WHPathogenesis::STATE_SEVERE);
->>>>>>> ab7cca6f
     }
 
     if( _tLastTreatment == TimeStep::simulation ){
         human.removeFromCohorts( interventions::CohortSelectionEffect::REMOVE_AT_FIRST_TREATMENT );
     }
-<<<<<<< HEAD
-    if( pgState & Pathogenesis::SICK ){
+    if( pgState & WHPathogenesis::SICK ){
         human.removeFromCohorts( interventions::CohortSelectionEffect::REMOVE_AT_FIRST_BOUT );
-=======
-    if ( human.cohortFirstBoutOnly && (pgState & WHPathogenesis::SICK) ) {
-        human.removeFromCohort();
->>>>>>> ab7cca6f
     }
 }
 
