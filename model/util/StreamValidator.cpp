--- conflicted
+++ resolved
@@ -70,11 +70,7 @@
     if( storeMode ){
 	ofstream f_str( OM_SV_FILE, ios::out | ios::binary );
 	if( !f_str.is_open() )
-<<<<<<< HEAD
-	    throw TRACED_EXCEPTION( "unable to write " OM_SV_FILE, Error::FileIO );
-=======
 	    throw util::base_exception( "unable to write " OM_SV_FILE, Error::FileIO );
->>>>>>> a8c6dc88
 	f_str.write( reinterpret_cast<const char*>(&OM_SV_HEAD), sizeof(char)*4 );
         
         stream & f_str;
@@ -91,19 +87,11 @@
     storeMode = false;
     ifstream f_str( file.c_str(), ios::in | ios::binary );
     if( !f_str.is_open() )
-<<<<<<< HEAD
-	throw TRACED_EXCEPTION( (boost::format("unable to read %1%") %file).str(), Error::FileIO );
-    char head[4];
-    f_str.read( reinterpret_cast<char*>(&head), sizeof(char)*4 );
-    if( memcmp( &OM_SV_HEAD, &head, sizeof(char)*4 ) != 0 )
-	throw TRACED_EXCEPTION( (boost::format("%1% is not a valid StreamValidator file") %file).str(), Error::FileIO );
-=======
 	throw util::base_exception( (boost::format("unable to read %1%") %file).str(), Error::FileIO );
     char head[4];
     f_str.read( reinterpret_cast<char*>(&head), sizeof(char)*4 );
     if( memcmp( &OM_SV_HEAD, &head, sizeof(char)*4 ) != 0 )
 	throw util::base_exception( (boost::format("%1% is not a valid StreamValidator file") %file).str(), Error::FileIO );
->>>>>>> a8c6dc88
     
     stream & f_str;
     
@@ -111,15 +99,9 @@
     if (f_str.gcount () != 0) {
 	ostringstream msg;
 	msg << file<<" has " << f_str.gcount() << " bytes remaining." << endl;
-<<<<<<< HEAD
-	throw TRACED_EXCEPTION (msg.str(), Error::FileIO);
-    } else if (f_str.fail())
-	throw TRACED_EXCEPTION ("StreamValidator load error", Error::FileIO);
-=======
 	throw util::base_exception (msg.str(), Error::FileIO);
     } else if (f_str.fail())
 	throw util::base_exception ("StreamValidator load error", Error::FileIO);
->>>>>>> a8c6dc88
     
     f_str.close();
     readIt = stream.begin();
