/* This file is part of OpenMalaria.
 * 
<<<<<<< HEAD
 * Copyright (C) 2005-2014 Swiss Tropical and Public Health Institute
 * Copyright (C) 2005-2014 Liverpool School Of Tropical Medicine
=======
 * Copyright (C) 2005-2013 Swiss Tropical and Public Health Institute 
 * Copyright (C) 2005-2013 Liverpool School Of Tropical Medicine
>>>>>>> b061d610
 * 
 * OpenMalaria is free software; you can redistribute it and/or modify
 * it under the terms of the GNU General Public License as published by
 * the Free Software Foundation; either version 2 of the License, or (at
 * your option) any later version.
 * 
 * This program is distributed in the hope that it will be useful, but
 * WITHOUT ANY WARRANTY; without even the implied warranty of
 * MERCHANTABILITY or FITNESS FOR A PARTICULAR PURPOSE.  See the GNU
 * General Public License for more details.
 * 
 * You should have received a copy of the GNU General Public License
 * along with this program; if not, write to the Free Software
 * Foundation, Inc., 51 Franklin Street, Fifth Floor, Boston, MA 02110-1301, USA.
 */

/* This module contains the random-number generator and distributions wrapper.
 *
 * Currently both the GSL and boost generators are implemented. The
 * distributions all come from the GSL library so far.
 * 
 * Using the boost generator appears (in rough tests) to be slightly
 * slower, which is understandable since the GSL distributions must then use a
 * wrapper around the boost generator.
 * 
 * Note: using boost distributions elsewhere could ideally be implemented a
 * little differently, since the distribution objects could in many cases last
 * the length of the program rather than be created on each use.
 */

// Define to use boost as the underlying generator:
//#define OM_RANDOM_USE_BOOST

#include "util/random.h"
#include "util/errors.h"
#include "util/StreamValidator.h"
#include "Global.h"

#ifdef OM_RANDOM_USE_BOOST
#include <boost/random/mersenne_twister.hpp>
#include <boost/random/uniform_01.hpp>
#include <boost/random/lognormal_distribution.hpp>
#include <boost/static_assert.hpp>
#endif

#include <gsl/gsl_cdf.h>
#include <gsl/gsl_rng.h>
#include <gsl/gsl_randist.h>

#include <cmath>
#include <sstream>

// Note: since we're using both gsl and boost files, we should be careful to
// avoid name conflicts. So probably don't use "using namespace boost;".


namespace OM { namespace util {

# ifdef OM_RANDOM_USE_BOOST
    static boost::mt19937 boost_generator;
    static boost::uniform_01<boost::mt19937&> rng_uniform01 (boost_generator);
    
    long unsigned int boost_rng_get (void*) {
	BOOST_STATIC_ASSERT (sizeof(uint32_t) <= sizeof(long unsigned int));
	long unsigned int val = static_cast<long unsigned int> (boost_generator ());
	streamValidate( val );
	return val;
    }
    double boost_rng_get_double_01 (void*) {
	return rng_uniform01 ();
    }
    
    static const gsl_rng_type boost_mt_type = {
	"boost_mt19937",		// name
	boost_generator.max(),	// max value
	boost_generator.min(),	// min value
	0,					// size of state; not used here
	NULL,				// re-seed function; don't use
	&boost_rng_get,
	&boost_rng_get_double_01
    };
# endif

// This should be created and deleted automatically, taking care of
// allocating and freeing the generator.
struct generator_factory {
    gsl_rng * gsl_generator;
    
    generator_factory () {
#	ifdef OM_RANDOM_USE_BOOST
	// In this case, I construct a wrapper around boost's generator. The reason for this is
	// that it allows use of distributions from both boost and GSL.
	gsl_generator = new gsl_rng;
	gsl_generator->type = &boost_mt_type;
	gsl_generator->state = NULL;	// state is stored as static variables
#	else
	//use the mersenne twister generator
	gsl_generator = gsl_rng_alloc(gsl_rng_mt19937);
#	endif
    }
    ~generator_factory () {
#	ifdef OM_RANDOM_USE_BOOST
	delete gsl_generator;
#	else
	gsl_rng_free (gsl_generator);
#	endif
    }
} rng;

// -----  set-up, tear-down and checkpointing  -----

void random::seed (uint32_t seed) {
//     util::streamValidate(seed);
# ifdef OM_RANDOM_USE_BOOST
    if (seed == 0) seed = 4357;	// gsl compatibility − ugh
    boost_generator.seed (seed);
# else
    gsl_rng_set (rng.gsl_generator, seed);
# endif
}

void random::checkpoint (istream& stream, int seedFileNumber) {
# ifdef OM_RANDOM_USE_BOOST
    // Don't use OM::util::checkpoint function for loading a stream; checkpoint::validateListSize uses too small a number.
    string str;
    size_t len;
    len & stream;
    str.resize (len);
    stream.read (&str[0], str.length());
    if (!stream || stream.gcount() != streamsize(len))
	throw checkpoint_error ("stream read error string");
    istringstream ss (str);
    ss >> boost_generator;
# else
    
    ostringstream seedN;
    seedN << string("seed") << seedFileNumber;
    FILE * f = fopen(seedN.str().c_str(), "rb");
    if (f == NULL)
	throw checkpoint_error (string("load_rng_state: file not found: ").append(seedN.str()));
    if (gsl_rng_fread(f, rng.gsl_generator) != 0)
	throw checkpoint_error ("gsl_rng_fread failed");
    fclose (f);
# endif
}

void random::checkpoint (ostream& stream, int seedFileNumber) {
# ifdef OM_RANDOM_USE_BOOST
    ostringstream ss;
    ss << boost_generator;
    ss.str() & stream;
# else
    
    ostringstream seedN;
    seedN << string("seed") << seedFileNumber;
    FILE * f = fopen(seedN.str().c_str(), "wb");
    if (gsl_rng_fwrite(f, rng.gsl_generator) != 0)
	throw checkpoint_error ("gsl_rng_fwrite failed");
    fclose (f);
# endif
}


// -----  random number generation  -----

double random::uniform_01 () {
    double result =
    // GSL and boost versions both do the same (when using boost as the underlying generator):
# ifdef OM_RANDOM_USE_BOOST
        rng_uniform01 ();
# else
        gsl_rng_uniform (rng.gsl_generator);
# endif
//     util::streamValidate(result);
    return result;
}

double random::gauss (double mean, double std){
    double result = gsl_ran_gaussian(rng.gsl_generator,std)+mean;
//     util::streamValidate(result);
    return result;
}


double random::gamma (double a, double b){
    double result = gsl_ran_gamma(rng.gsl_generator, a, b);
//     util::streamValidate(result);
    return result;
}

double random::log_normal (double mu, double sigma){
/*# ifdef OM_RANDOM_USE_BOOST
    // This doesn't work: boost version takes mean and sigma while gsl version takes mu and sigma.
    boost::lognormal_distribution<> dist (mean, std);
    return dist (boost_generator);
# else*/
    double result = gsl_ran_lognormal (rng.gsl_generator, mu, sigma);
//     util::streamValidate(result);
    return result;
//# endif
}

double random::sampleFromLogNormal(double normp, double meanlog, double stdlog){
    // Used for performance reasons. Calling GSL's log_normal 5 times is 50% slower.
    
    double zval = gsl_cdf_ugaussian_Pinv (normp);
//     util::streamValidate(zval);
    // Where normp is distributed uniformly over [0,1], this acts like a sample
    // from the log normal. Where normp has been transformed by raising the
    // uniform sample to the power of 1/(T-1), zval is distributed like a
    // uniform gauss times 4* F(x,0,1)^3, where F(x,0,1) ist the cummulative
    // distr. function of a uniform gauss:
    double result = exp(meanlog+stdlog*zval);
//     util::streamValidate(result);
    return result;
}

double random::beta (double a, double b){
    double result = gsl_ran_beta (rng.gsl_generator,a,b);
//     util::streamValidate(result);
    return result;
}
double random::betaWithMean (double m, double b){
    double a = m * b / (1.0 - m);
//     util::streamValidate(a);
    return beta(a,b);
}

int random::poisson(double lambda){
    if (!finite(lambda)) {
	//This would lead to an inifinite loop in gsl_ran_poisson
	throw TRACED_EXCEPTION( "lambda is inf", Error::InfLambda );
    }
    int result = gsl_ran_poisson (rng.gsl_generator, lambda);
//     util::streamValidate(result);
    return result;
}

bool random::bernoulli(double prob){
    // return true iff our variate is less than the probability
    bool result =random::uniform_01() < prob;
//     util::streamValidate(result);
    return result;
}

int random::uniform(int n){
    return random::uniform_01() * n;
}

} }
<|MERGE_RESOLUTION|>--- conflicted
+++ resolved
@@ -1,12 +1,7 @@
 /* This file is part of OpenMalaria.
  * 
-<<<<<<< HEAD
  * Copyright (C) 2005-2014 Swiss Tropical and Public Health Institute
  * Copyright (C) 2005-2014 Liverpool School Of Tropical Medicine
-=======
- * Copyright (C) 2005-2013 Swiss Tropical and Public Health Institute 
- * Copyright (C) 2005-2013 Liverpool School Of Tropical Medicine
->>>>>>> b061d610
  * 
  * OpenMalaria is free software; you can redistribute it and/or modify
  * it under the terms of the GNU General Public License as published by
@@ -256,4 +251,4 @@
     return random::uniform_01() * n;
 }
 
-} }
+} }