<<<<<<< HEAD
/*
 This file is part of OpenMalaria.

 Copyright (C) 2005-2009 Swiss Tropical Institute and Liverpool School Of Tropical Medicine

 OpenMalaria is free software; you can redistribute it and/or modify
 it under the terms of the GNU General Public License as published by
 the Free Software Foundation; either version 2 of the License, or (at
 your option) any later version.

 This program is distributed in the hope that it will be useful, but
 WITHOUT ANY WARRANTY; without even the implied warranty of
 MERCHANTABILITY or FITNESS FOR A PARTICULAR PURPOSE.  See the GNU
 General Public License for more details.

 You should have received a copy of the GNU General Public License
 along with this program; if not, write to the Free Software
 Foundation, Inc., 51 Franklin Street, Fifth Floor, Boston, MA 02110-1301, USA.
*/
=======
/* This file is part of OpenMalaria.
 * 
 * Copyright (C) 2005-2013 Swiss Tropical and Public Health Institute 
 * Copyright (C) 2005-2013 Liverpool School Of Tropical Medicine
 * 
 * OpenMalaria is free software; you can redistribute it and/or modify
 * it under the terms of the GNU General Public License as published by
 * the Free Software Foundation; either version 2 of the License, or (at
 * your option) any later version.
 * 
 * This program is distributed in the hope that it will be useful, but
 * WITHOUT ANY WARRANTY; without even the implied warranty of
 * MERCHANTABILITY or FITNESS FOR A PARTICULAR PURPOSE.  See the GNU
 * General Public License for more details.
 * 
 * You should have received a copy of the GNU General Public License
 * along with this program; if not, write to the Free Software
 * Foundation, Inc., 51 Franklin Street, Fifth Floor, Boston, MA 02110-1301, USA.
 */
>>>>>>> a8c6dc88

// Checkpoint timers

#ifdef _WIN32
#include <windows.h>
#else
#include <cstdio>	// perror
#include <pthread.h>
#include <unistd.h>     // sleep
#endif

#include "util/timer.h"
#include <iostream>
#include <cstdlib>
#include <cstdio>

using namespace std;

namespace OM { namespace util {

bool finishedCP=false;

//NOTE: is calling exit from another thread even valid?

#ifdef _WIN32
HANDLE timer_threadCP;
DWORD timer_threadId;
DWORD thread_result;

DWORD WINAPI write_cp_timer(PVOID arg) {
  int counter=0;
  while (counter<10800){
    Sleep(1000);
    if(finishedCP){
      return 0;
    }
    counter++;
  }
  //Checkpoint write timed out
  cerr<<"cpw_to"<<endl;
  exit(-6);
  //return 0;
}

void timer::startCheckpoint (){
  finishedCP=false;
  //setup windows thread
  timer_threadCP = CreateThread(NULL, 0, write_cp_timer, NULL,0, &timer_threadId);
}

void timer::stopCheckpoint (){
  finishedCP=true;
  if (WaitForSingleObject(timer_threadCP, INFINITE) != WAIT_OBJECT_0) {
    perror("Thread join failed");
    exit(EXIT_FAILURE);
  }
    // Retrieve the code returned by the thread.
  GetExitCodeThread(timer_threadCP, &thread_result);
}

#else

//Pthread version
int res;
pthread_t timer_thread;
void *thread_result;

void *write_cp_timer(void *arg) {
  int counter=0;
  while (counter<10800){
    sleep(1);
    if(finishedCP){
      return 0;
    }
    counter++;
  }
  //Checkpoint write timed out
  cerr<<"cpw_to"<<endl;
  exit(-6);
  //return 0;
}

void timer::startCheckpoint (){
  finishedCP=false;
  //setup pthread
  res = pthread_create(&timer_thread, NULL, write_cp_timer, NULL);
}

void timer::stopCheckpoint (){
  finishedCP=true;
  res = pthread_join(timer_thread, &thread_result);
  if (res != 0) {
    perror("Thread join failed");
    exit(EXIT_FAILURE);
  }
}

#endif
} }
<|MERGE_RESOLUTION|>--- conflicted
+++ resolved
@@ -1,140 +1,118 @@
-<<<<<<< HEAD
-/*
- This file is part of OpenMalaria.
-
- Copyright (C) 2005-2009 Swiss Tropical Institute and Liverpool School Of Tropical Medicine
-
- OpenMalaria is free software; you can redistribute it and/or modify
- it under the terms of the GNU General Public License as published by
- the Free Software Foundation; either version 2 of the License, or (at
- your option) any later version.
-
- This program is distributed in the hope that it will be useful, but
- WITHOUT ANY WARRANTY; without even the implied warranty of
- MERCHANTABILITY or FITNESS FOR A PARTICULAR PURPOSE.  See the GNU
- General Public License for more details.
-
- You should have received a copy of the GNU General Public License
- along with this program; if not, write to the Free Software
- Foundation, Inc., 51 Franklin Street, Fifth Floor, Boston, MA 02110-1301, USA.
-*/
-=======
-/* This file is part of OpenMalaria.
- * 
- * Copyright (C) 2005-2013 Swiss Tropical and Public Health Institute 
- * Copyright (C) 2005-2013 Liverpool School Of Tropical Medicine
- * 
- * OpenMalaria is free software; you can redistribute it and/or modify
- * it under the terms of the GNU General Public License as published by
- * the Free Software Foundation; either version 2 of the License, or (at
- * your option) any later version.
- * 
- * This program is distributed in the hope that it will be useful, but
- * WITHOUT ANY WARRANTY; without even the implied warranty of
- * MERCHANTABILITY or FITNESS FOR A PARTICULAR PURPOSE.  See the GNU
- * General Public License for more details.
- * 
- * You should have received a copy of the GNU General Public License
- * along with this program; if not, write to the Free Software
- * Foundation, Inc., 51 Franklin Street, Fifth Floor, Boston, MA 02110-1301, USA.
- */
->>>>>>> a8c6dc88
-
-// Checkpoint timers
-
-#ifdef _WIN32
-#include <windows.h>
-#else
-#include <cstdio>	// perror
-#include <pthread.h>
-#include <unistd.h>     // sleep
-#endif
-
-#include "util/timer.h"
-#include <iostream>
-#include <cstdlib>
-#include <cstdio>
-
-using namespace std;
-
-namespace OM { namespace util {
-
-bool finishedCP=false;
-
-//NOTE: is calling exit from another thread even valid?
-
-#ifdef _WIN32
-HANDLE timer_threadCP;
-DWORD timer_threadId;
-DWORD thread_result;
-
-DWORD WINAPI write_cp_timer(PVOID arg) {
-  int counter=0;
-  while (counter<10800){
-    Sleep(1000);
-    if(finishedCP){
-      return 0;
-    }
-    counter++;
-  }
-  //Checkpoint write timed out
-  cerr<<"cpw_to"<<endl;
-  exit(-6);
-  //return 0;
-}
-
-void timer::startCheckpoint (){
-  finishedCP=false;
-  //setup windows thread
-  timer_threadCP = CreateThread(NULL, 0, write_cp_timer, NULL,0, &timer_threadId);
-}
-
-void timer::stopCheckpoint (){
-  finishedCP=true;
-  if (WaitForSingleObject(timer_threadCP, INFINITE) != WAIT_OBJECT_0) {
-    perror("Thread join failed");
-    exit(EXIT_FAILURE);
-  }
-    // Retrieve the code returned by the thread.
-  GetExitCodeThread(timer_threadCP, &thread_result);
-}
-
-#else
-
-//Pthread version
-int res;
-pthread_t timer_thread;
-void *thread_result;
-
-void *write_cp_timer(void *arg) {
-  int counter=0;
-  while (counter<10800){
-    sleep(1);
-    if(finishedCP){
-      return 0;
-    }
-    counter++;
-  }
-  //Checkpoint write timed out
-  cerr<<"cpw_to"<<endl;
-  exit(-6);
-  //return 0;
-}
-
-void timer::startCheckpoint (){
-  finishedCP=false;
-  //setup pthread
-  res = pthread_create(&timer_thread, NULL, write_cp_timer, NULL);
-}
-
-void timer::stopCheckpoint (){
-  finishedCP=true;
-  res = pthread_join(timer_thread, &thread_result);
-  if (res != 0) {
-    perror("Thread join failed");
-    exit(EXIT_FAILURE);
-  }
-}
-
-#endif
-} }
+/* This file is part of OpenMalaria.
+ * 
+ * Copyright (C) 2005-2013 Swiss Tropical and Public Health Institute 
+ * Copyright (C) 2005-2013 Liverpool School Of Tropical Medicine
+ * 
+ * OpenMalaria is free software; you can redistribute it and/or modify
+ * it under the terms of the GNU General Public License as published by
+ * the Free Software Foundation; either version 2 of the License, or (at
+ * your option) any later version.
+ * 
+ * This program is distributed in the hope that it will be useful, but
+ * WITHOUT ANY WARRANTY; without even the implied warranty of
+ * MERCHANTABILITY or FITNESS FOR A PARTICULAR PURPOSE.  See the GNU
+ * General Public License for more details.
+ * 
+ * You should have received a copy of the GNU General Public License
+ * along with this program; if not, write to the Free Software
+ * Foundation, Inc., 51 Franklin Street, Fifth Floor, Boston, MA 02110-1301, USA.
+ */
+
+// Checkpoint timers
+
+#ifdef _WIN32
+#include <windows.h>
+#else
+#include <cstdio>	// perror
+#include <pthread.h>
+#include <unistd.h>     // sleep
+#endif
+
+#include "util/timer.h"
+#include <iostream>
+#include <cstdlib>
+#include <cstdio>
+
+using namespace std;
+
+namespace OM { namespace util {
+
+bool finishedCP=false;
+
+//NOTE: is calling exit from another thread even valid?
+
+#ifdef _WIN32
+HANDLE timer_threadCP;
+DWORD timer_threadId;
+DWORD thread_result;
+
+DWORD WINAPI write_cp_timer(PVOID arg) {
+  int counter=0;
+  while (counter<10800){
+    Sleep(1000);
+    if(finishedCP){
+      return 0;
+    }
+    counter++;
+  }
+  //Checkpoint write timed out
+  cerr<<"cpw_to"<<endl;
+  exit(-6);
+  //return 0;
+}
+
+void timer::startCheckpoint (){
+  finishedCP=false;
+  //setup windows thread
+  timer_threadCP = CreateThread(NULL, 0, write_cp_timer, NULL,0, &timer_threadId);
+}
+
+void timer::stopCheckpoint (){
+  finishedCP=true;
+  if (WaitForSingleObject(timer_threadCP, INFINITE) != WAIT_OBJECT_0) {
+    perror("Thread join failed");
+    exit(EXIT_FAILURE);
+  }
+    // Retrieve the code returned by the thread.
+  GetExitCodeThread(timer_threadCP, &thread_result);
+}
+
+#else
+
+//Pthread version
+int res;
+pthread_t timer_thread;
+void *thread_result;
+
+void *write_cp_timer(void *arg) {
+  int counter=0;
+  while (counter<10800){
+    sleep(1);
+    if(finishedCP){
+      return 0;
+    }
+    counter++;
+  }
+  //Checkpoint write timed out
+  cerr<<"cpw_to"<<endl;
+  exit(-6);
+  //return 0;
+}
+
+void timer::startCheckpoint (){
+  finishedCP=false;
+  //setup pthread
+  res = pthread_create(&timer_thread, NULL, write_cp_timer, NULL);
+}
+
+void timer::stopCheckpoint (){
+  finishedCP=true;
+  res = pthread_join(timer_thread, &thread_result);
+  if (res != 0) {
+    perror("Thread join failed");
+    exit(EXIT_FAILURE);
+  }
+}
+
+#endif
+} }