--- conflicted
+++ resolved
@@ -108,11 +108,7 @@
 // NOTE: could replace these algorithms with FFTs, but since these aren't
 // called in performance-critical code, the difference would be insignificant.
 void vectors::logDFT(const vector<double>& iArray, vector<double>& FC) {
-<<<<<<< HEAD
-    if (FC.size() > 2*iArray.size() || FC.size() % 2 == 0)
-=======
     if (FC.size() > 2*iArray.size() || mod_nn(FC.size(), 2) == 0)
->>>>>>> a8c6dc88
         throw TRACED_EXCEPTION_DEFAULT("Require DFT FC.size() to be 2*n-1 for n<=iArray.size()");
     
     size_t T = iArray.size();
@@ -133,11 +129,7 @@
 }
 
 void vectors::expIDFT (std::vector< double >& tArray, const std::vector< double >& FC, double rAngle) {
-<<<<<<< HEAD
-    if (FC.size() % 2 == 0)
-=======
     if (mod_nn(FC.size(), 2) == 0)
->>>>>>> a8c6dc88
         throw TRACED_EXCEPTION_DEFAULT("The number of Fourier coefficents should be odd.");
     
     size_t T2 = tArray.size();
