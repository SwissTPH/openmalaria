/* This file is part of OpenMalaria.
 * 
 * Copyright (C) 2005-2014 Swiss Tropical and Public Health Institute
 * Copyright (C) 2005-2014 Liverpool School Of Tropical Medicine
 * 
 * OpenMalaria is free software; you can redistribute it and/or modify
 * it under the terms of the GNU General Public License as published by
 * the Free Software Foundation; either version 2 of the License, or (at
 * your option) any later version.
 * 
 * This program is distributed in the hope that it will be useful, but
 * WITHOUT ANY WARRANTY; without even the implied warranty of
 * MERCHANTABILITY or FITNESS FOR A PARTICULAR PURPOSE.  See the GNU
 * General Public License for more details.
 * 
 * You should have received a copy of the GNU General Public License
 * along with this program; if not, write to the Free Software
 * Foundation, Inc., 51 Franklin Street, Fifth Floor, Boston, MA 02110-1301, USA.
 */

#include "util/ModelOptions.h"
#include "util/CommandLine.h"
#include "util/errors.h"
#include "schema/util.h"

#include <sstream>
#include <iostream>

namespace OM { namespace util {
    std::bitset<NUM_OPTIONS> ModelOptions::options;
    
    // Utility: converts option strings to codes and back
    class OptionCodeMap {
	// Lookup table to translate the strings used in the XML file to the internal enumerated values:
	map<string,OptionCodes> codeMap;
	
    public:
	OptionCodeMap () {
// 	    codeMap["PENALISATION_EPISODES"] = PENALISATION_EPISODES;
	    codeMap["NEGATIVE_BINOMIAL_MASS_ACTION"] = NEGATIVE_BINOMIAL_MASS_ACTION;
	    // codeMap["ATTENUATION_ASEXUAL_DENSITY"] = ATTENUATION_ASEXUAL_DENSITY;
	    codeMap["LOGNORMAL_MASS_ACTION"] = LOGNORMAL_MASS_ACTION;
	    codeMap["NO_PRE_ERYTHROCYTIC"] = NO_PRE_ERYTHROCYTIC;
	    codeMap["MAX_DENS_CORRECTION"] = MAX_DENS_CORRECTION;
	    codeMap["INNATE_MAX_DENS"] = INNATE_MAX_DENS;
	    // 	codeMap["MAX_DENS_RESET"] = MAX_DENS_RESET;
	    codeMap["DUMMY_WITHIN_HOST_MODEL"] = DUMMY_WITHIN_HOST_MODEL;
	    codeMap["PREDETERMINED_EPISODES"] = PREDETERMINED_EPISODES;
	    codeMap["NON_MALARIA_FEVERS"] = NON_MALARIA_FEVERS;
	    codeMap["INCLUDES_PK_PD"] = INCLUDES_PK_PD;
	    codeMap["CLINICAL_EVENT_SCHEDULER"] = CLINICAL_EVENT_SCHEDULER;
	    codeMap["MUELLER_PRESENTATION_MODEL"] = MUELLER_PRESENTATION_MODEL;
	    codeMap["TRANS_HET"] = TRANS_HET;
	    codeMap["COMORB_HET"] = COMORB_HET;
	    codeMap["TREAT_HET"] = TREAT_HET;
	    codeMap["COMORB_TRANS_HET"] = COMORB_TRANS_HET;
	    codeMap["TRANS_TREAT_HET"] = TRANS_TREAT_HET;
	    codeMap["COMORB_TREAT_HET"] = COMORB_TREAT_HET;
	    codeMap["TRIPLE_HET"] = TRIPLE_HET;
	    codeMap["EMPIRICAL_WITHIN_HOST_MODEL"] = EMPIRICAL_WITHIN_HOST_MODEL;
            codeMap["MOLINEAUX_WITHIN_HOST_MODEL"] = MOLINEAUX_WITHIN_HOST_MODEL;
            codeMap["PENNY_WITHIN_HOST_MODEL"] = PENNY_WITHIN_HOST_MODEL;
            codeMap["GARKI_DENSITY_BIAS"] = GARKI_DENSITY_BIAS;
            codeMap["IPTI_SP_MODEL"] = IPTI_SP_MODEL;
            codeMap["REPORT_ONLY_AT_RISK"] = REPORT_ONLY_AT_RISK;
	    
	    codeMap["MEAN_DURATION_GAMMA"] = MEAN_DURATION_GAMMA;
	    codeMap["FIRST_LOCAL_MAXIMUM_GAMMA"]=FIRST_LOCAL_MAXIMUM_GAMMA;
	    codeMap["IMMUNE_THRESHOLD_GAMMA"]=IMMUNE_THRESHOLD_GAMMA;
	    codeMap["UPDATE_DENSITY_GAMMA"]=UPDATE_DENSITY_GAMMA;
	    codeMap["PARASITE_REPLICATION_GAMMA"]=PARASITE_REPLICATION_GAMMA;
            codeMap["VECTOR_LIFE_CYCLE_MODEL"]=VECTOR_LIFE_CYCLE_MODEL;
            codeMap["VECTOR_SIMPLE_MPD_MODEL"]=VECTOR_SIMPLE_MPD_MODEL;
            codeMap["MOLINEAUX_PAIRWISE_SAMPLE"]=MOLINEAUX_PAIRWISE_SAMPLE;
<<<<<<< HEAD
            codeMap["PROPHYLACTIC_DRUG_ACTION_MODEL"]=PROPHYLACTIC_DRUG_ACTION_MODEL;
=======
            codeMap["VIVAX_SIMPLE_MODEL"] = VIVAX_SIMPLE_MODEL;
>>>>>>> ab7cca6f
	}
	
	OptionCodes operator[] (const string s) {
	    map<string,OptionCodes>::iterator codeIt = codeMap.find (s);
	    if (codeIt == codeMap.end()) {
		ostringstream msg;
                if( s == "PENALISATION_EPISODES" || s == "ATTENUATION_ASEXUAL_DENSITY" ){
                    msg << "Please use schema 31 or earlier to use option "
                        << s << "; it is not available in later versions.";
                }else{
                    msg << "Unrecognised model option: " << s;
                }
		throw xml_scenario_error(msg.str());
	    }
	    return codeIt->second;
	}
	// reverse-lookup in map; only used for error/debug printing so efficiency is unimportant
	// doesn't ensure code is unique in the map either
	string toString (const OptionCodes code) {
	    for (map<string,OptionCodes>::iterator codeIt = codeMap.begin(); codeIt != codeMap.end(); ++codeIt) {
		if (codeIt->second == code)
		    return codeIt->first;
	    }
	    throw TRACED_EXCEPTION_DEFAULT ("toString called with unknown code");	// this is a code error
	}
    };
    
    void ModelOptions::init( const scnXml::OptionSet& optionsElt ){
	OptionCodeMap codeMap;
	
	// State of all default options:
	bitset<NUM_OPTIONS> defaultOptSet;
	defaultOptSet.set (MAX_DENS_CORRECTION);
        defaultOptSet.set (INNATE_MAX_DENS);
	
	// Set options to defaults, then override any given in the XML file:
	options = defaultOptSet;
	
	const scnXml::OptionSet::OptionSequence& optSeq = optionsElt.getOption();
	for (scnXml::OptionSet::OptionConstIterator it = optSeq.begin(); it != optSeq.end(); ++it) {
	    options[codeMap[it->getName()]] = it->getValue();
	}
	
#ifdef WITHOUT_BOINC
	// Print non-default model options:
	if (CommandLine::option (CommandLine::PRINT_MODEL_OPTIONS)) {
	    cout << "Non-default model options:";
	    for (int i = 0; i < NUM_OPTIONS; ++i) {
		if (options[i] != defaultOptSet[i])
		    cout << "\t" << codeMap.toString(OptionCodes(i)) << "=" << options[i];
	    }
	    cout << endl;
	}
#endif
	
	// Test for removed options
        if( util::ModelOptions::option( IPTI_SP_MODEL ) )
            throw util::xml_scenario_error( "The IPT model is no longer available. Use MDA instead." );
	
	// Test for incompatible options
	
	// An incompatibility triangle, listing options incompatible with each option
	// Doesn't check required versions
	// Originally from "description of variables for interface" excel sheet
	bitset<NUM_OPTIONS> incompatibilities[NUM_OPTIONS];	// all default to 0
	
	incompatibilities[NEGATIVE_BINOMIAL_MASS_ACTION]
	    .set(LOGNORMAL_MASS_ACTION)
	    .set(TRANS_HET)	.set(COMORB_TRANS_HET)
	    .set(TRANS_TREAT_HET)	.set(TRIPLE_HET);
	incompatibilities[LOGNORMAL_MASS_ACTION]
	    .set(TRANS_HET)	.set(COMORB_TRANS_HET)
	    .set(TRANS_TREAT_HET)	.set(TRIPLE_HET);
	
	// Note: MAX_DENS_CORRECTION is irrelevant when using new
	// within-host models, but we don't mark it incompatible so that we can
	// leave MAX_DENS_CORRECTION on by default.
	incompatibilities[DUMMY_WITHIN_HOST_MODEL]
            .set(PENNY_WITHIN_HOST_MODEL)
	    .set(EMPIRICAL_WITHIN_HOST_MODEL)
	    .set(MOLINEAUX_WITHIN_HOST_MODEL)
	    .set(MEAN_DURATION_GAMMA)
	    .set(FIRST_LOCAL_MAXIMUM_GAMMA)
	    .set(PARASITE_REPLICATION_GAMMA)
	    .set(IMMUNE_THRESHOLD_GAMMA)
	    .set(UPDATE_DENSITY_GAMMA);

	incompatibilities[EMPIRICAL_WITHIN_HOST_MODEL]
            .set(MOLINEAUX_WITHIN_HOST_MODEL)
            .set(PENNY_WITHIN_HOST_MODEL)
	    .set(MEAN_DURATION_GAMMA)
	    .set(FIRST_LOCAL_MAXIMUM_GAMMA)
	    .set(PARASITE_REPLICATION_GAMMA)
	    .set(IMMUNE_THRESHOLD_GAMMA)
	    .set(UPDATE_DENSITY_GAMMA);
	    
	    
	incompatibilities[MOLINEAUX_WITHIN_HOST_MODEL]
            .set(PENNY_WITHIN_HOST_MODEL)
	    .set(IMMUNE_THRESHOLD_GAMMA)
	    .set(UPDATE_DENSITY_GAMMA);
	    
	incompatibilities[PENNY_WITHIN_HOST_MODEL]
	    .set(MEAN_DURATION_GAMMA)
	    .set(FIRST_LOCAL_MAXIMUM_GAMMA)
	    .set(PARASITE_REPLICATION_GAMMA);
	    
	incompatibilities[NON_MALARIA_FEVERS]
	    .set(MUELLER_PRESENTATION_MODEL);
	
	incompatibilities[TRANS_HET]
	    .set(COMORB_TRANS_HET)	.set(TRANS_TREAT_HET)
	    .set(COMORB_TREAT_HET)	.set(TRIPLE_HET);
	incompatibilities[COMORB_HET]
	    .set(COMORB_TRANS_HET)	.set(TRANS_TREAT_HET)
	    .set(COMORB_TREAT_HET)	.set(TRIPLE_HET);
	incompatibilities[TREAT_HET]
	    .set(COMORB_TRANS_HET)	.set(TRANS_TREAT_HET)
	    .set(COMORB_TREAT_HET)	.set(TRIPLE_HET);
	incompatibilities[COMORB_TRANS_HET]
	    .set(TRANS_TREAT_HET)
	    .set(COMORB_TREAT_HET)	.set(TRIPLE_HET);
	incompatibilities[TRANS_TREAT_HET]
	    .set(COMORB_TREAT_HET)	.set(TRIPLE_HET);
	incompatibilities[COMORB_TREAT_HET]
	    .set(TRIPLE_HET);
        
        incompatibilities[MOLINEAUX_PAIRWISE_SAMPLE]
            .set(FIRST_LOCAL_MAXIMUM_GAMMA)
            .set(MEAN_DURATION_GAMMA);
        
<<<<<<< HEAD
        incompatibilities[IPTI_SP_MODEL]
            .set(PROPHYLACTIC_DRUG_ACTION_MODEL);
        
=======
        incompatibilities[VIVAX_SIMPLE_MODEL]
            .set( DUMMY_WITHIN_HOST_MODEL )
            .set( EMPIRICAL_WITHIN_HOST_MODEL )
            .set( MOLINEAUX_WITHIN_HOST_MODEL )
            .set( PENNY_WITHIN_HOST_MODEL )
            .set( IPTI_SP_MODEL );
>>>>>>> ab7cca6f
        
	for (size_t i = 0; i < NUM_OPTIONS; ++i) {
	    if (options [i] && (options & incompatibilities[i]).any()) {
		ostringstream msg;
		msg << "Incompatible model options: " << codeMap.toString(OptionCodes(i)) << "=" << options[i]
			<< " is incompatible with flags:";
		bitset<NUM_OPTIONS> incompat = (options & incompatibilities[i]);
		for (int j = 0; j < NUM_OPTIONS; ++j) {
		    if (incompat[j])
			msg << "\t" << codeMap.toString(OptionCodes(j)) << "=" << options[j];
		}
		throw xml_scenario_error (msg.str());
	    }
	}
	
        // Required options (above table can't check these):
        if (options[INNATE_MAX_DENS] && !options[MAX_DENS_CORRECTION])
            throw xml_scenario_error ("INNATE_MAX_DENS requires MAX_DENS_CORRECTION");
        if( !options[MOLINEAUX_WITHIN_HOST_MODEL] && (
            options[FIRST_LOCAL_MAXIMUM_GAMMA] ||
            options[MEAN_DURATION_GAMMA] ||
            options[PARASITE_REPLICATION_GAMMA] ) )
            throw xml_scenario_error( "Molineaux model option used without MOLINEAUX_WITHIN_HOST_MODEL option" );
        if( !options[PENNY_WITHIN_HOST_MODEL] && (
            options[IMMUNE_THRESHOLD_GAMMA] ||
            options[UPDATE_DENSITY_GAMMA] ) )
            throw xml_scenario_error( "Penny model option used without PENNY_WITHIN_HOST_MODEL option" );
        
        if( TimeStep::interval == 5 ){
            bitset<NUM_OPTIONS> require1DayTS;
            require1DayTS
                .set( DUMMY_WITHIN_HOST_MODEL )
                .set( INCLUDES_PK_PD )
                .set( CLINICAL_EVENT_SCHEDULER )
                .set( EMPIRICAL_WITHIN_HOST_MODEL )
                .set( PENNY_WITHIN_HOST_MODEL );
            
            for (size_t i = 0; i < NUM_OPTIONS; ++i) {
                if (options [i] && require1DayTS[i]) {
                    ostringstream msg;
                    msg << "Model option " << codeMap.toString(OptionCodes(i)) << " is only compatible with a 1-day timestep.";
                    throw xml_scenario_error (msg.str());
                }
            }
        }else if( TimeStep::interval == 1 ){
            bitset<NUM_OPTIONS> require5DayTS;
            require5DayTS
                .set( IPTI_SP_MODEL )
                .set( REPORT_ONLY_AT_RISK );
            
            for (size_t i = 0; i < NUM_OPTIONS; ++i) {
                if (options [i] && require5DayTS[i]) {
                    ostringstream msg;
                    msg << "Model option " << codeMap.toString(OptionCodes(i)) << " is only compatible with a 5-day timestep.";
                    throw xml_scenario_error (msg.str());
                }
            }
        }else{
            ostringstream msg;
            msg << "Timestep interval set to " << TimeStep::interval << " days but only 1 and 5 days are supported.";
            throw xml_scenario_error (msg.str());
        }
    }
    
} }<|MERGE_RESOLUTION|>--- conflicted
+++ resolved
@@ -72,11 +72,8 @@
             codeMap["VECTOR_LIFE_CYCLE_MODEL"]=VECTOR_LIFE_CYCLE_MODEL;
             codeMap["VECTOR_SIMPLE_MPD_MODEL"]=VECTOR_SIMPLE_MPD_MODEL;
             codeMap["MOLINEAUX_PAIRWISE_SAMPLE"]=MOLINEAUX_PAIRWISE_SAMPLE;
-<<<<<<< HEAD
             codeMap["PROPHYLACTIC_DRUG_ACTION_MODEL"]=PROPHYLACTIC_DRUG_ACTION_MODEL;
-=======
             codeMap["VIVAX_SIMPLE_MODEL"] = VIVAX_SIMPLE_MODEL;
->>>>>>> ab7cca6f
 	}
 	
 	OptionCodes operator[] (const string s) {
@@ -208,18 +205,16 @@
             .set(FIRST_LOCAL_MAXIMUM_GAMMA)
             .set(MEAN_DURATION_GAMMA);
         
-<<<<<<< HEAD
         incompatibilities[IPTI_SP_MODEL]
             .set(PROPHYLACTIC_DRUG_ACTION_MODEL);
         
-=======
+        
         incompatibilities[VIVAX_SIMPLE_MODEL]
             .set( DUMMY_WITHIN_HOST_MODEL )
             .set( EMPIRICAL_WITHIN_HOST_MODEL )
             .set( MOLINEAUX_WITHIN_HOST_MODEL )
             .set( PENNY_WITHIN_HOST_MODEL )
             .set( IPTI_SP_MODEL );
->>>>>>> ab7cca6f
         
 	for (size_t i = 0; i < NUM_OPTIONS; ++i) {
 	    if (options [i] && (options & incompatibilities[i]).any()) {
