--- conflicted
+++ resolved
@@ -84,16 +84,13 @@
     53 : 'nNmfDeaths',
     54 : 'nAntibioticTreatments',
     55 : 'nMassScreenings',
-<<<<<<< HEAD
     56 : 'nMassGVI',
     57 : 'nCtsIRS',
     58 : 'nCtsGVI',
     59 : 'nCtsMDA',
-    60 : 'nCtsScreenings'
-=======
+    60 : 'nCtsScreenings',
     63 : 'nPQTreatments',
     64 : 'nTreatDiagnostics'
->>>>>>> b32cb1c4
     }
 
 # List of measure groups. Each includes name, boolean (true if use log scale),
@@ -119,11 +116,7 @@
     ('inoculations',[(30,'all','red')]),
     ('feeding vectors',[(31,'emergence - N_v0','green'),(32,'all - N_v','blue'),(33,'infected - O_v','purple'),(34,'infectious - S_v','red')]),
     ('EIR (innocs/pers/year)',[(35,'requested','orange'),(36,'simulated','red')]),
-<<<<<<< HEAD
-    ('diagnostics used',[(39,'RDTs','purple'),(48,'microscopy','brown'),(55,'MSAT (timed)','orange'),(60,'MSAT (cts)','darkred')]),
-=======
-    ('diagnostics used',[(39,'RDTs','purple'),(48,'microscopy','brown'),(55,'MSAT','orange'),(64,'treatment','brown')]),
->>>>>>> b32cb1c4
+    ('diagnostics used',[(39,'RDTs','purple'),(48,'microscopy','brown'),(55,'MSAT (timed)','orange'),(60,'MSAT (cts)','darkred'),(64,'treatment','brown')]),
     ('drug usage (mg)',[(40,'oral','blue'),(49,'intrevenous','orange')]),
     ('bed nets',[(44,'ITNs (timed)','darkgreen'),(45,'ITNs (cts)','green')]),
     ('IRS',[(46,'IRS (timed)','darkred'),(57,'IRS (cts)','red')]),
