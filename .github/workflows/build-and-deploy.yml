name: C/C++ CI

on:
  push:
    branches:
      - '*'
    tags:
      - '*'
  pull_request:
    branches:
      - '*'

  workflow_dispatch:

jobs:
  create_release:
    runs-on: ubuntu-latest
    outputs:
      upload_url: ${{ steps.create_release.outputs.upload_url }}
    steps:
      - name: Create Release
        id: create_release
        if: startsWith(github.ref, 'refs/tags/schema-')
        uses: actions/create-release@v1
        env:
          GITHUB_TOKEN: ${{ secrets.GITHUB_TOKEN }}
        with:
          tag_name: ${{ github.ref }}
          release_name: Release ${{ github.ref }}
          body: |
            Release of OpenMalaria.

            Updates: https://github.com/SwissTPH/openmalaria/wiki/SchemaUpdateGuide
            Changelog: https://github.com/SwissTPH/openmalaria/wiki/Changelog
          draft: false
          prerelease: false

  build:
    needs: create_release
    runs-on: ${{ matrix.os }}
    strategy:
      fail-fast: false
      matrix:
        # os: [] #for testing with act
        include:
          - os: ubuntu-24.04
            compiler: g++
            target: Linux

          - os: ubuntu-22.04
            compiler: g++
            target: Linux

          - os: macos-15
            compiler: clang
          
          - os: macos-14
            compiler: clang

          - os: macos-13
            compiler: clang
          
    steps:
      - uses: actions/checkout@v3
      
      - name: Install - Ubuntu
        if: startsWith(matrix.os,'ubuntu')
        run: |
          sudo apt update
          sudo apt install -y build-essential git cmake libgsl-dev libxerces-c-dev xsdcxx || true
      
      - name: Install - MacOS
        if: startsWith(matrix.os,'macos')
        run: |
<<<<<<< HEAD
          HOMEBREW_NO_AUTO_UPDATE=1 brew install git coreutils gcc gsl xerces-c xsd || true
=======
          HOMEBREW_NO_AUTO_UPDATE=1 brew install coreutils gsl xerces-c xsd || true
>>>>>>> e449c971
          HOMEBREW_NO_AUTO_UPDATE=1 brew link --overwrite xsd
      
      - name: Infos
        run: |
          echo "Event: ${{ github.event_name }}"
          echo "Runner: ${{ runner.os }} ${{ matrix.os }}"
          echo "Repository: ${{ github.repository }}"
          echo "Branch: ${{ github.ref }}"
          echo "Path: ${{ github.workspace }}"
          uname -a

      - name: Build
        run: |
          echo "Event: ${{ github.event_name }}"
          echo "Runner: ${{ runner.os }} ${{ matrix.os }}"
          echo "Repository: ${{ github.repository }}"
          echo "Branch: ${{ github.ref }}"
          echo "Path: ${{ github.workspace }}"
          cd ${{ github.workspace }}
          uname -a
          ./build.sh --jobs=4 -r --artifact=openMalaria-${{matrix.os}}

      - name: Test
        run: ./build.sh --jobs=1 --tests

      - name: Checksum
        run: util/generate-checksums.sh openMalaria-${{matrix.os}}/

      - name: Upload Release Asset
        id: upload-release-asset
        if: startsWith(github.ref, 'refs/tags/schema-')
        uses: actions/upload-release-asset@v1
        env:
          GITHUB_TOKEN: ${{ secrets.GITHUB_TOKEN }}
        with:
          upload_url: ${{ needs.create_release.outputs.upload_url }} # This pulls from the CREATE RELEASE step above, referencing it's ID to get its outputs object, which include a `upload_url`. See this blog post for more info: https://jasonet.co/posts/new-features-of-github-actions/#passing-data-to-future-steps 
          asset_path: ./openMalaria-${{matrix.os}}.tar.gz
          asset_name: openMalaria-${{matrix.os}}.tar.gz
          asset_content_type: application/zip
     <|MERGE_RESOLUTION|>--- conflicted
+++ resolved
@@ -72,11 +72,7 @@
       - name: Install - MacOS
         if: startsWith(matrix.os,'macos')
         run: |
-<<<<<<< HEAD
-          HOMEBREW_NO_AUTO_UPDATE=1 brew install git coreutils gcc gsl xerces-c xsd || true
-=======
           HOMEBREW_NO_AUTO_UPDATE=1 brew install coreutils gsl xerces-c xsd || true
->>>>>>> e449c971
           HOMEBREW_NO_AUTO_UPDATE=1 brew link --overwrite xsd
       
       - name: Infos
