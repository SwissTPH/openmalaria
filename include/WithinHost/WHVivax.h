--- conflicted
+++ resolved
@@ -96,7 +96,7 @@
     /// @brief Static methods
     //@{
     /// Initialise static parameters
-    static void init();
+    static void init(const OM::Parameters& parameters, const scnXml::Scenario& scenario);
     
     /** Set health system parameters (stored in this class for convenience). */
     static void setHSParameters( const scnXml::Primaquine& );
@@ -124,12 +124,8 @@
     
 protected:
     virtual InfectionCount countInfections () const;
-<<<<<<< HEAD
     virtual void treatment( TreatmentId treatment );
-=======
-    virtual void effectiveTreatment();
     virtual bool optionalPqTreatment();
->>>>>>> b32cb1c4
     
     virtual void checkpoint (istream& stream);
     virtual void checkpoint (ostream& stream);
