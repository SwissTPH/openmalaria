--- conflicted
+++ resolved
@@ -31,25 +31,14 @@
 /// Müller presentation model.
 class MuellerPathogenesis : public PathogenesisModel {
 public:
-<<<<<<< HEAD
-  MuellerPathogenesis(double cF) :
-    PathogenesisModel(cF) {}
-  ~MuellerPathogenesis() {}
-  
-  virtual double getPEpisode(double timeStepMaxDensity, double totalDensity);
-
-  // Static:
-  static void init( const Parameters& parameters );
-=======
     MuellerPathogenesis(double cF) :
         PathogenesisModel(cF) {}
     ~MuellerPathogenesis() {}
     
     virtual double getPEpisode(double timeStepMaxDensity, double totalDensity);
->>>>>>> b32cb1c4
 
     /// Read parameters
-    static void init();
+    static void init( const Parameters& parameters );
 };
 
 /// Pyrogenic threshold presentation model.
@@ -61,25 +50,14 @@
     virtual void updatePyrogenThres(double totalDensity);
 
 public:
-<<<<<<< HEAD
-  PyrogenPathogenesis(double cF);
-  virtual ~PyrogenPathogenesis() {}
-  virtual void summarize (const Host::Human& human);
-  virtual double getPEpisode(double timeStepMaxDensity, double totalDensity);
-  
-  // Static:
-  static void init( const OM::Parameters& parameters );
-  
-=======
     PyrogenPathogenesis(double cF);
     virtual ~PyrogenPathogenesis() {}
-    virtual void summarize (Monitoring::Survey& survey, Monitoring::AgeGroup ageGroup);
+    virtual void summarize (const Host::Human& human);
     virtual double getPEpisode(double timeStepMaxDensity, double totalDensity);
     
     /// Read parameters from XML
-    static void init();
+    static void init( const OM::Parameters& parameters );
     
->>>>>>> b32cb1c4
 protected:
     
     virtual void checkpoint (istream& stream);
