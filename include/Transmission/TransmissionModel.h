/* This file is part of OpenMalaria.
 * 
 * Copyright (C) 2005-2014 Swiss Tropical and Public Health Institute
 * Copyright (C) 2005-2014 Liverpool School Of Tropical Medicine
 * 
 * OpenMalaria is free software; you can redistribute it and/or modify
 * it under the terms of the GNU General Public License as published by
 * the Free Software Foundation; either version 2 of the License, or (at
 * your option) any later version.
 * 
 * This program is distributed in the hope that it will be useful, but
 * WITHOUT ANY WARRANTY; without even the implied warranty of
 * MERCHANTABILITY or FITNESS FOR A PARTICULAR PURPOSE.  See the GNU
 * General Public License for more details.
 * 
 * You should have received a copy of the GNU General Public License
 * along with this program; if not, write to the Free Software
 * Foundation, Inc., 51 Franklin Street, Fifth Floor, Boston, MA 02110-1301, USA.
 */

#ifndef Hmod_TransmissionModel 
#define Hmod_TransmissionModel 

#include "Global.h"
<<<<<<< HEAD
#include "Population.h"
=======
#include "Monitoring/Survey.h"
>>>>>>> ab7cca6f
#include "util/errors.h"
#include "schema/interventions.h"

#include <fstream>
#include <string.h>

// Define these to print out various arrays:
//#define TransmissionModel_PrintSmoothArray

namespace OM {
    class Summary;
namespace Host {
    class Human;
}
namespace Transmission {
    class PerHost;


/** Variable describing current simulation mode. */
enum SimulationMode {
    /** Initial mode. Indicates that initialisation still needs to happen (i.e.
     * it is an error if this mode is still set when getEIR is called). */
    preInit,
    /** Equilibrium mode (i.e. just apply a fixed EIR)
     * 
     * This is used for the warm-up period and if we want to separate direct
     * effect of an intervention from indirect effects via transmission
     * intensity. The seasonal pattern and intensity of the EIR do not change
     * over years.
     * 
     * In this mode vector calculations aren't run. */
    forcedEIR,
    /** Transient EIR known
     * 
     * This is used to simulate an intervention that changes EIR, and where we
     * have measurements of the EIR over time during the intervention period.
     */
    transientEIRknown,
    /** EIR changes
     * 
     * The simulation is driven by the EIR which changes dynamically during the
     * intervention phase as a function of the characteristics of the
     * interventions.
     * 
     * Dependending on whether the Vector or NonVector model is in use, this
     * EIR may be calculated from a mosquito emergence rate or be an input EIR
     * scaled by the relative infectiousness of the humans. */
    dynamicEIR,
};


//! Abstract base class, defines behaviour of transmission models
class TransmissionModel {
public:
  ///@brief Creation, destruction and checkpointing
  //@{
  /// Creates a derived class
  static TransmissionModel* createTransmissionModel (const scnXml::EntoData& entoData, int populationSize);
  
protected:
  //! Reads all entomological parameters from the input datafile. 
  TransmissionModel(const scnXml::EntoData& entoData);
public:
  //!Deallocate memory for TransmissionModel parameters and clean up
  virtual ~TransmissionModel();
  
  /** Extra initialisation when not loading from a checkpoint, requiring
   * information from the human population structure. */
  virtual void init2( const Population& population ) =0;
  
  /** Set up vector population interventions. */
  virtual void initVectorInterv( const scnXml::Description::AnophelesSequence& list, size_t instance, const string& name ) =0;
  
  /// Checkpointing
  template<class S>
  void operator& (S& stream) {
      checkpoint (stream);
  }
  //@}
  
  /** Set some summary items.
   *
   * Overriding functions should call this base version too. */
  virtual void summarize (Monitoring::Survey& survey);
  
  /** Scale the EIR used by the model.
   *
   * EIR is scaled in memory (so will affect this simulation).
   * XML data is not touched. */
  virtual void scaleEIR (double factor) =0;
  
#if 0
  /** Scale the EIR descriptions in the XML element.
   * This updates the XML, and not the EIR descriptions used for simulations.
   * In order for changes to be written back to the XML file,
   * InputData.documentChanged needs to be set.
   * 
   * @param ed	Access to XML element to update.
   * @param factor	Multiplicative factor by which to scale EIR. */
  virtual void scaleXML_EIR (scnXml::EntoData& ed, double factor) const =0;
#endif
  
  /** How many intervals are needed for transmission initialization during the
   * "human" phase (before vector init)?
   * 
   * Should include time for both data collection and to give the data
   * collected time to stabilize. */
  virtual TimeStep minPreinitDuration () =0;
  /** Length of time that initIterate() is most likely to add: only used to
   * estimate total runtime. */
  virtual TimeStep expectedInitDuration () =0;
  /** Check whether transmission has been sufficiently well initialized. If so,
   * switch to dynamic transmission mode. If not, try to improve the situation
   * and return the length of sim-time before this should be called again.
   */
  virtual TimeStep initIterate ()=0;
  
  /** Needs to be called each step of the simulation before Human::update().
   *
   * when the vector model is used this updates mosquito populations. */
  virtual void vectorUpdate (const Population& population) {};
  /** Needs to be called each time-step after Human::update().
   * 
   * Updates summary statistics related to transmission as well as the
   * the non-vector model (when in use). */
  virtual void update (const Population& population) =0;
  
  virtual void changeEIRIntervention (const scnXml::NonVector&) {
      throw util::xml_scenario_error("changeEIR intervention can only be used with NonVectorModel!");
  }
  
  /** Does per-timestep updates and returns the EIR (inoculation rate per host
   * per time step). Should be called exactly once per time-step (at least,
   * during the intervention period when ITNs may be in use).
   *
   * Non-vector:
   * During the pre-intervention phase, the EIR is forced, using values from
   * the XML file. During the main simulation phase, it may be calculated or
   * obtained from data in the XML file.
   *
   * Vector:
   * During vector initialisation phase, EIR is forced based on the EIR given
   * in the XML file as a Fourier Series. After endVectorInitPeriod() is called
   * the simulation switches to using dynamic EIR. advanceStep _must_ be
   * called before this function in order to return the correct value. */
  double getEIR (PerHost& host, double ageYears, Monitoring::AgeGroup ageGroup);
  
  /** Non-vector model: throw an exception. Vector model: check that the
   * simulation mode allows interventions, and return a map of species names
   * to indecies. Each index must be unique and in the range [0,n) where
   * n is the number of species. */
  virtual const map<string,size_t>& getSpeciesIndexMap() =0;
  
  /** Set the larviciding intervention params.
   *
   * Instance: the index of this instance of the intervention. Each instance
   * has it's own parameterisation. 0 <= instance < N where N is the number of
   * instances. */
  virtual void deployVectorPopInterv (size_t instance) =0;
  
  /** Remove all current infections to mosquitoes, such that without re-
   * infection, humans will then be exposed to zero EIR. */
  virtual void uninfectVectors() =0;
  
protected:
  /** Calculates the EIR individuals are exposed to.
   * 
   * Call once per time-step: updates ITNs in vector model.
   * 
   * @param host Transmission data for the human to calculate EIR for.
   * @param ageGroupData Age group of this host for availablility data.
   *
   * @returns  The age- and heterogeneity-specific EIR an individual is exposed
   * to, in units of inoculations per day. */
  virtual double calculateEIR(PerHost& host, double ageYears) = 0; 
  
  /** Needs to be called each time-step after Human::update() to update summary
   * statististics related to transmission. Also returns kappa (the average
   * human infectiousness weighted by availability to mosquitoes). */
  double updateKappa (const Population& population);
  
  virtual void checkpoint (istream& stream);
  virtual void checkpoint (ostream& stream);
  
private:
    void ctsCbInputEIR (ostream& stream);
    void ctsCbSimulatedEIR (ostream& stream);
    void ctsCbKappa (ostream& stream);
    void ctsCbNumTransmittingHumans (ostream& stream);
  
protected:
  /** The type of EIR calculation. Checkpointed. */
  int simulationMode;
  /** New simulation mode during intervention period. Not checkpointed. */
  int interventionMode;
  
  /** Entomological inoculation rate for adults during the
   * pre-intervention phase.
   * 
   * Length: time-steps per year
   *
   * Index mod(TimeStep::simulation, TimeStep::stepsPerYear) corresponds to the EIR
   * acting on the current time-step: i.e. total inoculations since the
   * previous time-step.
   * Since time-step 0 is not calculated, initialisationEIR[0] is actually the
   * last value used (to calculate the state at the start of the second year).
   *
   * Units: infectious bites per adult per timestep
   *
   * Not checkpointed; doesn't need to be except when a changeEIR intervention
   * occurs. */
  vector<double> initialisationEIR; 

  /** The probability of infection of a mosquito at each bite.
   * It is calculated as the average infectiousness per human.
   * 
   * The value in index t mod Y (where t is TimeStep::simulation and Y is
   * TimeStep::stepsPerYear) is for this time-step respectively (size)
   * time-steps ago: the latter during human updates since this value is not
   * updated until the end of the time-step update. The value in index
   * (t-1) mod Y is from the previous time-step, index (t-2) mod Y corresponds
   * to the one before that, etc. Length depends on entomological incubation
   * period from non-vector model.
   * 
   * Checkpointed. */
  vector<double> laggedKappa;
  
  /** Total annual infectious bites per adult.
   *
   * Checkpointed. */
  double annualEIR;

private:
  /*! annAvgKappa is the overall proportion of mosquitoes that get infected
   * allowing for the different densities in different seasons (approximating
   * relative mosquito density with the EIR).
   *
   * Checkpointed. */
  double _annualAverageKappa;
  
  /*! Used to calculate annAvgKappa.
   *
   * Checkpointed. */
  double _sumAnnualKappa;

  /// age at which an individual is considered an adult
  double adultAge;

  /// accumulator for timestep EIR of adults
  double tsAdultEntoInocs;

  /// Adult-only EIR over the last update
  double tsAdultEIR;

  /** Per-timestep input EIR summed over inter-survey period.
   * Units: infectious bites/adult/inter-survey period. */
  double surveyInputEIR;
  /** Per-timestep simulated EIR summed over inter-survey period.
   * Units: infectious bites/adult/inter-survey period. */
  double surveySimulatedEIR;
  /** Time of last survey. */
  TimeStep lastSurveyTime;
  
  /// For "num transmitting humans" cts output.
  int numTransmittingHumans;

  /// accumulator for timestep adults requesting EIR
  int tsNumAdults;

  /** @brief Variables for reporting of entomological inoculations to humans.
   *
   * inoculationsPerAgeGroup need checkpointing. */
  //@{
  /** The total number of inoculations per age group, summed over the
   * reporting period. */
  vector<double> inoculationsPerAgeGroup;
  
  /** Sum of all EIR returned in this timestep, per age group
   * Doesn't need to be checkpointed. */
  vector<double> timeStepEntoInocs;
  /** Total number of EIRs output in the timestep (roughly equal to populationSize)
   * Doesn't need to be checkpointed. */
  size_t timeStepNumEntoInocs;
  //@}
  
  /** @brief Variables for shared graphics kappa-by-age graph
   * Don't need checkpointing; only kept here to save reallocating each step. */
  //@{
  size_t noOfAgeGroupsSharedMem;
  vector<double> kappaByAge;
  vector<int> nByAge;
  //@}
};

} }
#endif<|MERGE_RESOLUTION|>--- conflicted
+++ resolved
@@ -22,13 +22,9 @@
 #define Hmod_TransmissionModel 
 
 #include "Global.h"
-<<<<<<< HEAD
-#include "Population.h"
-=======
-#include "Monitoring/Survey.h"
->>>>>>> ab7cca6f
 #include "util/errors.h"
 #include "schema/interventions.h"
+#include "Monitoring/Survey.h"
 
 #include <fstream>
 #include <string.h>
@@ -38,9 +34,7 @@
 
 namespace OM {
     class Summary;
-namespace Host {
-    class Human;
-}
+    class Population;
 namespace Transmission {
     class PerHost;
 
