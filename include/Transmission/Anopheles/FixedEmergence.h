--- conflicted
+++ resolved
@@ -98,13 +98,6 @@
         mosqEmergeRate & stream;
         quinquennialS_v & stream;
         initNv0FromSv & stream;
-<<<<<<< HEAD
-        initNvFromSv & stream;
-        initOvFromSv & stream;
-        larvicidingEndStep & stream;
-        larvicidingIneffectiveness & stream;
-=======
->>>>>>> a8c6dc88
     }
     
     // -----  parameters (constant after initialisation)  -----
