/* This file is part of OpenMalaria.
 * 
 * Copyright (C) 2005-2014 Swiss Tropical and Public Health Institute
 * Copyright (C) 2005-2014 Liverpool School Of Tropical Medicine
 * 
 * OpenMalaria is free software; you can redistribute it and/or modify
 * it under the terms of the GNU General Public License as published by
 * the Free Software Foundation; either version 2 of the License, or (at
 * your option) any later version.
 * 
 * This program is distributed in the hope that it will be useful, but
 * WITHOUT ANY WARRANTY; without even the implied warranty of
 * MERCHANTABILITY or FITNESS FOR A PARTICULAR PURPOSE.  See the GNU
 * General Public License for more details.
 * 
 * You should have received a copy of the GNU General Public License
 * along with this program; if not, write to the Free Software
 * Foundation, Inc., 51 Franklin Street, Fifth Floor, Boston, MA 02110-1301, USA.
 */

#ifndef Hmod_Survey
#define Hmod_Survey

#include "Monitoring/SurveyMeasure.h"
#include "Monitoring/AgeGroup.h"        // only needed for special version of addInt() used by Episode
#include "Global.h"
#include "util/checkpoint_containers.h"
#include <bitset>
#include <map>
#include <boost/multi_array.hpp>

namespace scnXml{ class Monitoring; }
namespace OM {
namespace Host {
    class Human;
}
namespace Monitoring {
    using boost::multi_array;

/// Encapsulate report measure codes
namespace Report {
    /** Measures which are reported as integers
     * 
     * Note: for timed/continuous deployment pairs, the continuous version
     * is always the timed version + 1. */
    enum IntReportMeasures{
        MI_HOSTS,
        MI_INFECTED_HOSTS,
        MI_PATENT_HOSTS,
        MI_INFECTIONS,
        MI_PATENT_INFECTIONS,
        MI_TREATMENTS_1,
        MI_TREATMENTS_2,
        MI_TREATMENTS_3,
        MI_UNCOMPLICATED_EPISODES,
        MI_SEVERE_EPISODES,
        MI_SEQUELAE,
        MI_HOSPITAL_DEATHS,
        MI_INDIRECT_DEATHS,
        MI_DIRECT_DEATHS,
        MI_VACCINATION_TIMED,
        MI_VACCINATION_CTS,
        MI_HOSPITAL_RECOVERIES,
        MI_HOSPITAL_SEQUELAE,
        MI_NON_MALARIA_FEVERS,
        MI_NEW_INFECTIONS,
        MI_ITN_TIMED,
        MI_ITN_CTS,
        MI_IRS_TIMED,
        MI_IRS_CTS,
        MI_GVI_TIMED,
        MI_GVI_CTS,
        MI_MDA_TIMED,
        MI_MDA_CTS /* "mass" drug administration via EPI/schools */,
        MI_SCREENING_TIMED,
        MI_SCREENING_CTS,
        MI_NMF_DEATHS,
        MI_NMF_TREATMENTS /* also known as antibiotics */,
        MI_FIRST_DAY_DEATHS,
        MI_HOSPITAL_FIRST_DAY_DEATHS,
        MI_N_SP_REM_TOO_OLD,
        MI_N_SP_REM_FIRST_EVENT,
        MI_RECRUIT_TIMED,
        MI_RECRUIT_CTS,
        MI_NUM  // must be last; not a measure to report
    };
    /// Measures which are reported as doubles
    enum DblReportMeasures{
        MD_EXPECTED_INFECTED,
        MD_LOG_PYROGENIC_THRESHOLD,
        MD_LOG_DENSITY,
        MD_PYROGENIC_THRESHOLD,
        MD_NUM  // must be last; not a measure to report
    };
}
/** Wrap an IntReportMeasures to enforce initialisation. */
struct ReportMeasureI{
    /* implicit */ ReportMeasureI( Report::IntReportMeasures m ) : code( m ) {}
    Report::IntReportMeasures code;
};
/** Wrap an DblReportMeasures to enforce initialisation. */
struct ReportMeasureD{
    /* implicit */ ReportMeasureD( Report::DblReportMeasures m ) : code( m ) {}
    Report::DblReportMeasures code;
};

/// Data struct for a single survey.
class Survey {
private:
    
    ///@brief Static members (options from XML). Parameters only set by init().
    //@{
    /// Initialize static parameters.
    static void init(const scnXml::Monitoring& monitoring);
    
    /// Encoding of which summary options are active in XML is converted into
    /// this array for easier reading (and to make changing encoding within XML easier).
    static bitset<SM::NUM_SURVEY_OPTIONS> active;
    //@}
  
public:
    // Constructor used by SurveysType. Call allocate() explicitly for allocation.
    Survey();
    
    ///@brief Static access functions: these are here so that most users don't need to include Surveys.h
    //@{
    /** Get access to the current survey.
     * 
     * This is an inline function and should be very fast to look up.
     * 
     * Note: current() == getSurvey(getSurveyNumber()) */
    inline static Survey& current(){ return *m_current; }
    
    /** Returns the number of the current survey. Use this to report
     * retrospectively. */
    inline static size_t getSurveyNumber(){ return m_surveyNumber; }
    
    /** Return Survey number n (counting from 1). Use this along with
     * getSurveyNumber() to report retrospectively; in most cases this is not
     * needed and current() can be used instead. */
    static Survey& getSurvey(size_t n);
    
    /** Return timestep of the final survey.
     *
     * We use this to control when the simulation ends.
     * This isn't quite the same as before when the simulation end was
     * explicitly specified and has a small affect on
     * infantAllCauseMortality (survey 21) output. */
    static TimeStep getFinalTimestep ();
    
    /** Humans should store a "cohort set" identifier which is initially 0.
     * Whenever a human gains or loses membership status in some
     * sup-population, it should update that value with this function.
     * 
     * @param old       Old identifier value (initially 0)
     * @param subPop    Sub-population to which membership status changed
     * @param isMember  New membership status
     * @returns         New identifier value
     */
    static uint32_t updateCohortSet( uint32_t old,
        interventions::ComponentId subPop, bool isMember );
    //@}
    
    ///@brief Set outputs without extra categorisation
    //@{
    /** Number of hosts transmitting to mosquitoes, reported as nTransmit. */
    void setNumTransmittingHosts(double value) { m_nTransmit = value; }
    /** Reported as annAvgK **/
    void setAnnualAverageKappa(double kappa) { m_annAvgK = kappa; }
    void setInputEIR (double v) { m_inputEIR = v; }
    void setSimulatedEIR (double v) { m_simulatedEIR = v; }
    void report_Clinical_RDTs (int num) { m_Clinical_RDTs += num; }
    void report_Clinical_Microscopy (int num) { m_Clinical_Microscopy += num; }
    //@}
    
    ///@brief Set outputs per vector species
    //@{
    Survey& set_Vector_Nv0 (string key, double v) { data_Vector_Nv0[key] = v; return *this; }
    Survey& set_Vector_Nv (string key, double v) { data_Vector_Nv[key] = v; return *this; }
    Survey& set_Vector_Ov (string key, double v) { data_Vector_Ov[key] = v; return *this; }
    Survey& set_Vector_Sv (string key, double v) { data_Vector_Sv[key] = v; return *this; }
    //@}
    
    ///@brief Set outputs per drug
    //@{
    void report_Clinical_DrugUsage (string abbrev, double qty) {
        // Insert the pair (abbrev, 0.0) if not there, get an iterator to it, and increment it's second param (quantity) by qty
        (*((m_Clinical_DrugUsage.insert(make_pair(abbrev, 0.0))).first)).second += qty;
    }
    void report_Clinical_DrugUsageIV (string abbrev, double qty) {
        // Insert the pair (abbrev, 0.0) if not there, get an iterator to it, and increment it's second param (quantity) by qty
        (*((m_Clinical_DrugUsageIV.insert(make_pair(abbrev, 0.0))).first)).second += qty;
    }
    //@}
    
    /**
     * Report some integer number of events, adding the number to a total.
     * 
     * @param measure Measure value being reported
     * @param human The host whose data is being reported (used to get age
     *          group and cohort set)
     * @param val Number of events (added to total)
     * @returns (*this) object to allow chain calling
     */
    Survey& addInt( ReportMeasureI measure, const Host::Human &human, int val );
    /**
     * Report some quantity (double), adding the quantity to a total.
     * 
     * @param measure Measure value being reported
     * @param human The host whose data is being reported (used to get age
     *          group and cohort set)
     * @param val Quantity (added to total)
     * @returns (*this) object to allow chain calling
     */
    Survey& addDouble( ReportMeasureD measure, const Host::Human &human, double val );
    
    /** Lower level version of addInt(). */
    Survey& addInt( ReportMeasureI measure, AgeGroup ageGroup, uint32_t cohortSet, int val );
    
    void setInoculationsPerAgeGroup (vector<double>& v) {
        m_inoculationsPerAgeGroup = v;	// copies v, not just its reference
    }
<<<<<<< HEAD
  
    /// Checkpointing
    template<class S>
    void operator& (S& stream) {
        m_nTransmit & stream;
        m_annAvgK & stream;
        m_inputEIR & stream;
        m_simulatedEIR & stream;
        m_Clinical_RDTs & stream;
        m_Clinical_Microscopy & stream;
        
        data_Vector_Nv0 & stream;
        data_Vector_Nv & stream;
        data_Vector_Ov & stream;
        data_Vector_Sv & stream;
        
        m_Clinical_DrugUsage & stream;
        m_Clinical_DrugUsageIV & stream;
        
        m_inoculationsPerAgeGroup & stream;
        
        checkpoint( stream );   // for m_humanReportsInt, m_humanReportsDouble
  }
  
private:
    /** Resizes all vectors, allocating memory.
     * 
     * This is a separate initialisation step to make allocation explicit and
     * avoid accidental allocations when manipulating containers of Survey
     * elements. */
    void allocate ();
    
    /** Write out arrays
     * @param outputFile Stream to write to
     * @param survey Survey number (starting from 1) */
    void writeSummaryArrays (ostream& outputFile, int survey);
    
    /// @brief Data stored for reporting; all of this is per survey
    //@{
    // no further categorisation:
    double m_nTransmit;
    double m_annAvgK;
    double m_inputEIR;
    double m_simulatedEIR;
    int m_Clinical_RDTs;
    int m_Clinical_Microscopy;
    
    // data categorised by vector species:
=======
    Survey& reportPQTreatments (AgeGroup ageGroup, int val) {
        _numPQTreatments[ageGroup.i()] += val;
        return *this;
    }
    Survey& reportTreatDiagnostics (AgeGroup ageGroup, int val) {
        _numTreatDiagnostics[ageGroup.i()] += val;
        return *this;
    }
  //@}
  
  void setAnnualAverageKappa(double kappa) {
    _annualAverageKappa = kappa;
  }
  void setInfectiousnessToMosq(double value) {
    _infectiousnessToMosq = value;
  }
  
  void setInoculationsPerAgeGroup (vector<double>& v) {
    _inoculationsPerAgeGroup = v;	// copies v, not just its reference
  }
  void report_Clinical_RDTs (int num) {
      _numClinical_RDTs += num;
  }
  void report_Clinical_DrugUsage (string abbrev, double qty) {
      // Insert the pair (abbrev, 0.0) if not there, get an iterator to it, and increment it's second param (quantity) by qty
      (*((_sumClinical_DrugUsage.insert(make_pair(abbrev, 0.0))).first)).second += qty;
  }
  void report_Clinical_DrugUsageIV (string abbrev, double qty) {
      // Insert the pair (abbrev, 0.0) if not there, get an iterator to it, and increment it's second param (quantity) by qty
      (*((_sumClinical_DrugUsageIV.insert(make_pair(abbrev, 0.0))).first)).second += qty;
  }
  Survey& report_Clinical_FirstDayDeaths (AgeGroup ageGroup, int val) {
      _numClinical_FirstDayDeaths[ageGroup.i()] += val;
      return *this;
  } 
  Survey& report_Clinical_HospitalFirstDayDeaths (AgeGroup ageGroup, int val) {
      _numClinical_HospitalFirstDayDeaths[ageGroup.i()] += val;
      return *this;
  } 
  void report_Clinical_Microscopy (int num) {
      _numClinical_Microscopy += num;
  }
  void set_Vector_Nv0 (string key, double v) {
    data_Vector_Nv0[key] = v;
  }
  void set_Vector_Nv (string key, double v) {
    data_Vector_Nv[key] = v;
  }
  void set_Vector_Ov (string key, double v) {
    data_Vector_Ov[key] = v;
  }
  void set_Vector_Sv (string key, double v) {
    data_Vector_Sv[key] = v;
  }
  void setInputEIR (double v) {
    _inputEIR = v;
  }
  void setSimulatedEIR (double v) {
    _simulatedEIR = v;
  }
  
  /// Checkpointing
  template<class S>
  void operator& (S& stream) {
    _numHosts & stream;
    _numInfectedHosts & stream;
    _numExpectedInfected & stream;
    _numPatentHosts & stream;
    _sumLogPyrogenicThreshold & stream;
    _sumLogDensity & stream;
    _sumInfections & stream;
    _infectiousnessToMosq & stream;
    _sumPatentInfections & stream;
    _sumPyrogenicThreshold & stream;
    _numTreatments1 & stream;
    _numTreatments2 & stream;
    _numTreatments3 & stream;
    _numUncomplicatedEpisodes & stream;
    _numSevereEpisodes & stream;
    _numSequelae & stream;
    _numHospitalDeaths & stream;
    _numIndirectDeaths & stream;
    _numDirectDeaths & stream;
    _numEPIVaccinations & stream;
    _numMassVaccinations & stream; 
    _numHospitalRecoveries & stream;
    _numHospitalSequelae & stream;
    _numIPTDoses & stream;
    _annualAverageKappa & stream;
    _numNonMalariaFevers & stream; 
    _inoculationsPerAgeGroup & stream;
    data_Vector_Nv0 & stream;
    data_Vector_Nv & stream;
    data_Vector_Ov & stream;
    data_Vector_Sv & stream;
    _inputEIR & stream;
    _simulatedEIR & stream;
    _numClinical_RDTs & stream;
    _sumClinical_DrugUsage & stream;
    _sumClinical_DrugUsageIV & stream;
    _numClinical_FirstDayDeaths & stream;
    _numClinical_HospitalFirstDayDeaths & stream;
    _numNewInfections & stream;
    _numMassITNs & stream;
    _numEPI_ITNs & stream;
    _numMassIRS & stream;
    _numMassVA & stream;
    _numClinical_Microscopy & stream;
    _numAddedToCohort & stream;
    _numRemovedFromCohort & stream;
    _numMDAs & stream;
    _numMassScreenings & stream;
    _numNmfDeaths & stream;
    _numAntibioticTreatments & stream;
    _numPQTreatments & stream;
    _numTreatDiagnostics & stream;
  }
  
private:
  /// Resize all vectors
  void allocate ();
  
  /** Write out arrays
   * @param outputFile Stream to write to
   * @param survey Survey number (starting from 1) */
  void writeSummaryArrays (ostream& outputFile, int survey);
  
  // atomic data:
  double _infectiousnessToMosq;
  double _annualAverageKappa;
  
  // data, per AgeGroup:
  vector<int> _numHosts;
  vector<int> _numInfectedHosts;
  vector<double> _numExpectedInfected;
  vector<int> _numPatentHosts;
  vector<double> _sumLogPyrogenicThreshold;
  vector<double> _sumLogDensity;
  vector<int> _sumInfections;
  vector<int> _sumPatentInfections;
  vector<double> _sumPyrogenicThreshold;
  vector<int> _numTreatments1;
  vector<int> _numTreatments2;
  vector<int> _numTreatments3;
  vector<int> _numUncomplicatedEpisodes;
  vector<int> _numSevereEpisodes;
  vector<int> _numSequelae;
  vector<int> _numHospitalDeaths;
  vector<int> _numIndirectDeaths;
  vector<int> _numDirectDeaths;
  vector<int> _numEPIVaccinations;
  vector<int> _numMassVaccinations; 
  vector<int> _numHospitalRecoveries;
  vector<int> _numHospitalSequelae;
  vector<int> _numIPTDoses;
  vector<int> _numNonMalariaFevers; 
  vector<double> _inoculationsPerAgeGroup;
  vector<int> _numClinical_FirstDayDeaths;
  vector<int> _numClinical_HospitalFirstDayDeaths;
  vector<int> _numNewInfections;
  vector<int> _numMassITNs;
  vector<int> _numEPI_ITNs;
  vector<int> _numMassIRS;
  vector<int> _numMassVA;
  vector<int> _numAddedToCohort;
  vector<int> _numRemovedFromCohort;
  vector<int> _numMDAs;
  vector<int> _numMassScreenings;
  vector<int> _numNmfDeaths;
  vector<int> _numAntibioticTreatments;
  vector<int> _numPQTreatments;
  vector<int> _numTreatDiagnostics;
  
    // data, per vector species:
>>>>>>> b32cb1c4
    map<string,double> data_Vector_Nv0;
    map<string,double> data_Vector_Nv;
    map<string,double> data_Vector_Ov;
    map<string,double> data_Vector_Sv;
    
    // data categorised by drug:
    map<string,double> m_Clinical_DrugUsage;
    map<string,double> m_Clinical_DrugUsageIV;
    
    // data categorised by human age group:
    vector<double> m_inoculationsPerAgeGroup;
    
    // data categorised by human age group and cohort set:
    // first index is the measure (IntReportMeasures), second is age group, third is cohort set:
    typedef multi_array<int, 3> ReportsIntAgeT;
    ReportsIntAgeT m_humanReportsInt;
    typedef multi_array<double, 3> ReportsDblAgeT;
    ReportsDblAgeT m_humanReportsDouble;
    //@}
    
    void checkpoint( istream& stream );
    void checkpoint( ostream& stream) const;
    
    // ———  static members  ———
    
    /** Index for the time dimention of the summary arrays
     * Index starts from 1 for used surveys; is 0 to write to dummy survey. */
    static size_t m_surveyNumber;
    
    /** Points to SurveysType::surveys[m_surveyNumber] (or the dummy element 
     * SurveysType::surveys[0] before the intervention period and after
     * completion of last survey). This is for data being collected for the
     * next survey. */
    static Survey *m_current;
    
    friend class SurveysType;
};

/** Line end character. Use Unix line endings to save a little size. */
const char lineEnd = '\n';

} }
#endif<|MERGE_RESOLUTION|>--- conflicted
+++ resolved
@@ -80,6 +80,8 @@
         MI_HOSPITAL_FIRST_DAY_DEATHS,
         MI_N_SP_REM_TOO_OLD,
         MI_N_SP_REM_FIRST_EVENT,
+        MI_PQ_TREATMENTS,
+        MI_TREAT_DIAGNOSTICS,
         MI_RECRUIT_TIMED,
         MI_RECRUIT_CTS,
         MI_NUM  // must be last; not a measure to report
@@ -220,7 +222,6 @@
     void setInoculationsPerAgeGroup (vector<double>& v) {
         m_inoculationsPerAgeGroup = v;	// copies v, not just its reference
     }
-<<<<<<< HEAD
   
     /// Checkpointing
     template<class S>
@@ -269,182 +270,6 @@
     int m_Clinical_Microscopy;
     
     // data categorised by vector species:
-=======
-    Survey& reportPQTreatments (AgeGroup ageGroup, int val) {
-        _numPQTreatments[ageGroup.i()] += val;
-        return *this;
-    }
-    Survey& reportTreatDiagnostics (AgeGroup ageGroup, int val) {
-        _numTreatDiagnostics[ageGroup.i()] += val;
-        return *this;
-    }
-  //@}
-  
-  void setAnnualAverageKappa(double kappa) {
-    _annualAverageKappa = kappa;
-  }
-  void setInfectiousnessToMosq(double value) {
-    _infectiousnessToMosq = value;
-  }
-  
-  void setInoculationsPerAgeGroup (vector<double>& v) {
-    _inoculationsPerAgeGroup = v;	// copies v, not just its reference
-  }
-  void report_Clinical_RDTs (int num) {
-      _numClinical_RDTs += num;
-  }
-  void report_Clinical_DrugUsage (string abbrev, double qty) {
-      // Insert the pair (abbrev, 0.0) if not there, get an iterator to it, and increment it's second param (quantity) by qty
-      (*((_sumClinical_DrugUsage.insert(make_pair(abbrev, 0.0))).first)).second += qty;
-  }
-  void report_Clinical_DrugUsageIV (string abbrev, double qty) {
-      // Insert the pair (abbrev, 0.0) if not there, get an iterator to it, and increment it's second param (quantity) by qty
-      (*((_sumClinical_DrugUsageIV.insert(make_pair(abbrev, 0.0))).first)).second += qty;
-  }
-  Survey& report_Clinical_FirstDayDeaths (AgeGroup ageGroup, int val) {
-      _numClinical_FirstDayDeaths[ageGroup.i()] += val;
-      return *this;
-  } 
-  Survey& report_Clinical_HospitalFirstDayDeaths (AgeGroup ageGroup, int val) {
-      _numClinical_HospitalFirstDayDeaths[ageGroup.i()] += val;
-      return *this;
-  } 
-  void report_Clinical_Microscopy (int num) {
-      _numClinical_Microscopy += num;
-  }
-  void set_Vector_Nv0 (string key, double v) {
-    data_Vector_Nv0[key] = v;
-  }
-  void set_Vector_Nv (string key, double v) {
-    data_Vector_Nv[key] = v;
-  }
-  void set_Vector_Ov (string key, double v) {
-    data_Vector_Ov[key] = v;
-  }
-  void set_Vector_Sv (string key, double v) {
-    data_Vector_Sv[key] = v;
-  }
-  void setInputEIR (double v) {
-    _inputEIR = v;
-  }
-  void setSimulatedEIR (double v) {
-    _simulatedEIR = v;
-  }
-  
-  /// Checkpointing
-  template<class S>
-  void operator& (S& stream) {
-    _numHosts & stream;
-    _numInfectedHosts & stream;
-    _numExpectedInfected & stream;
-    _numPatentHosts & stream;
-    _sumLogPyrogenicThreshold & stream;
-    _sumLogDensity & stream;
-    _sumInfections & stream;
-    _infectiousnessToMosq & stream;
-    _sumPatentInfections & stream;
-    _sumPyrogenicThreshold & stream;
-    _numTreatments1 & stream;
-    _numTreatments2 & stream;
-    _numTreatments3 & stream;
-    _numUncomplicatedEpisodes & stream;
-    _numSevereEpisodes & stream;
-    _numSequelae & stream;
-    _numHospitalDeaths & stream;
-    _numIndirectDeaths & stream;
-    _numDirectDeaths & stream;
-    _numEPIVaccinations & stream;
-    _numMassVaccinations & stream; 
-    _numHospitalRecoveries & stream;
-    _numHospitalSequelae & stream;
-    _numIPTDoses & stream;
-    _annualAverageKappa & stream;
-    _numNonMalariaFevers & stream; 
-    _inoculationsPerAgeGroup & stream;
-    data_Vector_Nv0 & stream;
-    data_Vector_Nv & stream;
-    data_Vector_Ov & stream;
-    data_Vector_Sv & stream;
-    _inputEIR & stream;
-    _simulatedEIR & stream;
-    _numClinical_RDTs & stream;
-    _sumClinical_DrugUsage & stream;
-    _sumClinical_DrugUsageIV & stream;
-    _numClinical_FirstDayDeaths & stream;
-    _numClinical_HospitalFirstDayDeaths & stream;
-    _numNewInfections & stream;
-    _numMassITNs & stream;
-    _numEPI_ITNs & stream;
-    _numMassIRS & stream;
-    _numMassVA & stream;
-    _numClinical_Microscopy & stream;
-    _numAddedToCohort & stream;
-    _numRemovedFromCohort & stream;
-    _numMDAs & stream;
-    _numMassScreenings & stream;
-    _numNmfDeaths & stream;
-    _numAntibioticTreatments & stream;
-    _numPQTreatments & stream;
-    _numTreatDiagnostics & stream;
-  }
-  
-private:
-  /// Resize all vectors
-  void allocate ();
-  
-  /** Write out arrays
-   * @param outputFile Stream to write to
-   * @param survey Survey number (starting from 1) */
-  void writeSummaryArrays (ostream& outputFile, int survey);
-  
-  // atomic data:
-  double _infectiousnessToMosq;
-  double _annualAverageKappa;
-  
-  // data, per AgeGroup:
-  vector<int> _numHosts;
-  vector<int> _numInfectedHosts;
-  vector<double> _numExpectedInfected;
-  vector<int> _numPatentHosts;
-  vector<double> _sumLogPyrogenicThreshold;
-  vector<double> _sumLogDensity;
-  vector<int> _sumInfections;
-  vector<int> _sumPatentInfections;
-  vector<double> _sumPyrogenicThreshold;
-  vector<int> _numTreatments1;
-  vector<int> _numTreatments2;
-  vector<int> _numTreatments3;
-  vector<int> _numUncomplicatedEpisodes;
-  vector<int> _numSevereEpisodes;
-  vector<int> _numSequelae;
-  vector<int> _numHospitalDeaths;
-  vector<int> _numIndirectDeaths;
-  vector<int> _numDirectDeaths;
-  vector<int> _numEPIVaccinations;
-  vector<int> _numMassVaccinations; 
-  vector<int> _numHospitalRecoveries;
-  vector<int> _numHospitalSequelae;
-  vector<int> _numIPTDoses;
-  vector<int> _numNonMalariaFevers; 
-  vector<double> _inoculationsPerAgeGroup;
-  vector<int> _numClinical_FirstDayDeaths;
-  vector<int> _numClinical_HospitalFirstDayDeaths;
-  vector<int> _numNewInfections;
-  vector<int> _numMassITNs;
-  vector<int> _numEPI_ITNs;
-  vector<int> _numMassIRS;
-  vector<int> _numMassVA;
-  vector<int> _numAddedToCohort;
-  vector<int> _numRemovedFromCohort;
-  vector<int> _numMDAs;
-  vector<int> _numMassScreenings;
-  vector<int> _numNmfDeaths;
-  vector<int> _numAntibioticTreatments;
-  vector<int> _numPQTreatments;
-  vector<int> _numTreatDiagnostics;
-  
-    // data, per vector species:
->>>>>>> b32cb1c4
     map<string,double> data_Vector_Nv0;
     map<string,double> data_Vector_Nv;
     map<string,double> data_Vector_Ov;
