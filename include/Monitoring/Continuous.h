--- conflicted
+++ resolved
@@ -27,14 +27,10 @@
 
 using fastdelegate::MakeDelegate;
 
-<<<<<<< HEAD
 namespace scnXml{ class Monitoring; }
-namespace OM { namespace Monitoring {
-=======
 namespace OM {
     class Population;
 namespace Monitoring {
->>>>>>> ab7cca6f
     
     /** Class to deal with continuous output data.
      *
