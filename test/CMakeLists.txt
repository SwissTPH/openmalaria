# CMake tests configuration for OpenMalaria
# Copyright © 2005-2009 Swiss Tropical Institute and Liverpool School Of Tropical Medicine
# Licence: GNU General Public Licence version 2 or later (see COPYING)

# Testing via run.sh or run.py script:
configure_file (
  ${CMAKE_CURRENT_SOURCE_DIR}/run.py
  ${CMAKE_CURRENT_BINARY_DIR}/run.py
  @ONLY
)

# working tests (with checkpointing):
set (OM_BOXTEST_NAMES
  #disabled because of IPT:
  # 2 3 IPT VT
  1 4 5 6 9 10 11 12
  2ITNs
  Cohort
  EffectiveDrug
  Empirical
  # ESCMTest (cannot be updated to new format due to dropped features and weirdness)
  ESTS
  Genotypes
  IRS30
  KK_20150612
  LifeNet1
  LifeNet2
  Molineaux
  MolPairwise
  MSAT
  MSAT_HRP2
  # disabled due to test failure (TODO: since when?)
  # MultiVecPopInterventions
  NamawalaArabiensis
  NoInterv
  NoMPDLarviciding
  Penny
  # model deactivated: R_0
  Rach5IC
  SimpleMPDLarviciding
  SimpleMPDTest
  SubPopRemoval
  TrapTest
  TriggeredMSAT
  VecFullTest
  # disabled because the vector lifecycle model isn't yet done:
  # VecLCMonthly VecLCTest
  VecMonthly
  VecTest
  Vivax
  NonHumanHosts
  PEV
  BSV
  TBV
  DecisionTree5DayDielmo
  HetVecDailyEIR
  AvailabilityHeterogeneity
<<<<<<< HEAD
  ModelNameNoOverrides
  ModelNameParamOverrides
  ModelNameModelOptionOverrides
  ModelNameManyOverrides
=======
  InfectionOrigin
>>>>>>> 9679433f
)
# tests with broken checkpointing:
set (OM_BOXTEST_NC_NAMES)
# Disabled due to "in-progress" work: (none)

# Use python script.
foreach (TEST_NAME ${OM_BOXTEST_NAMES})
    add_test (${TEST_NAME} ${PYTHON_EXECUTABLE} ${CMAKE_CURRENT_BINARY_DIR}/run.py ${TEST_NAME} -- --checkpoint-stop)
endforeach (TEST_NAME)
foreach (TEST_NAME ${OM_BOXTEST_NC_NAMES})
    add_test (${TEST_NAME} ${PYTHON_EXECUTABLE} ${CMAKE_CURRENT_BINARY_DIR}/run.py -- ${TEST_NAME})
endforeach (TEST_NAME)<|MERGE_RESOLUTION|>--- conflicted
+++ resolved
@@ -55,14 +55,11 @@
   DecisionTree5DayDielmo
   HetVecDailyEIR
   AvailabilityHeterogeneity
-<<<<<<< HEAD
+  InfectionOrigin
   ModelNameNoOverrides
   ModelNameParamOverrides
   ModelNameModelOptionOverrides
   ModelNameManyOverrides
-=======
-  InfectionOrigin
->>>>>>> 9679433f
 )
 # tests with broken checkpointing:
 set (OM_BOXTEST_NC_NAMES)
