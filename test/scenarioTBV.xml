--- conflicted
+++ resolved
@@ -315,37 +315,6 @@
                 <group lowerbound="20.0" value="60.0"/>
             </weight>
         </human>
-<<<<<<< HEAD
-        <computationParameters interval="5" iseed="1"/>
-        <parameters latentp="3t">
-            <parameter include="0" name="'-ln(1-Sinf)'    " number="1" value="0.050736"/>
-            <parameter include="0" name="Estar    " number="2" value="0.03247"/>
-            <parameter include="1" name="Simm     " number="3" value="0.153741"/>
-            <parameter include="1" name="Xstar_p  " number="4" value="1609.836243"/>
-            <parameter include="1" name="gamma_p  " number="5" value="1.650241"/>
-            <parameter include="1" name="sigma2i  " number="6" value="1.082696"/>
-            <parameter include="1" name="CumulativeYstar  " number="7" value="1865464.660703"/>
-            <parameter include="1" name="CumulativeHstar  " number="8" value="1765.283962"/>
-            <parameter include="1" name="'-ln(1-alpha_m)'" number="9" value="2.702352"/>
-            <parameter include="1" name="decay_m  " number="10" value="1.526271"/>
-            <parameter include="1" name="Ystar2   " number="13" value="4259.530005"/>
-            <parameter include="1" name="alpha    " number="14" value="553373.45094"/>
-            <parameter include="1" name="Density bias (non Garki)" number="15" value="0.510558"/>
-            <parameter include="0" name="No Use 1" number="16" value="0.05"/>
-            <parameter include="1" name="log oddsr CF community   " number="17" value="0.548263"/>
-            <parameter include="1" name="Indirect risk cofactor   " number="18" value="0.007721"/>
-            <parameter include="1" name="Non-malaria infant mortality     " number="19" value="47.967295"/>
-            <parameter include="1" name="Density bias (Garki)     " number="20" value="2.601878"/>
-            <parameter include="1" name="Severe Malaria Threshhold        " number="21" value="3411970.636451"/>
-            <parameter include="0" name="Immunity Penalty" number="22" value="1"/>
-            <parameter include="0" name=" Immune effector decay " number="23" value="0"/>
-            <parameter include="1" name="comorbidity intercept    " number="24" value="0.011939"/>
-            <parameter include="1" name="Ystar half life  " number="25" value="0.401293"/>
-            <parameter include="1" name="Ystar1   " number="26" value="0.796334"/>
-            <parameter include="0" name=" Asex immune decay " number="27" value="0"/>
-            <parameter include="1" name="Ystar0   " number="28" value="28.120561"/>
-            <parameter include="1" name="critical age for comorbidity     " number="30" value="0.151984"/>
-=======
         <parameters interval="5" iseed="1" latentp="3">
             <parameter name="'-ln(1-Sinf)'    " number="1" value="0.050736"/>
             <parameter name="Estar    " number="2" value="0.03247"/>
@@ -374,7 +343,6 @@
             <parameter name=" Asex immune decay " number="27" value="0"/>
             <parameter name="Ystar0   " number="28" value="28.120561"/>
             <parameter name="critical age for comorbidity     " number="30" value="0.151984"/>
->>>>>>> 9679433f
         </parameters>
     </model>
 </om:scenario>