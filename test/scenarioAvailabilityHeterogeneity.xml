<?xml version="1.0" encoding="UTF-8" standalone="no"?>
<om:scenario xmlns:om="http://openmalaria.org/schema/scenario_47" xmlns:xsi="http://www.w3.org/2001/XMLSchema-instance" name="example" schemaVersion="47" xsi:schemaLocation="http://openmalaria.org/schema/scenario_47 scenario_current.xsd">
    <!-- This is an example scenario.
    More information is available in the official documentation: https://swisstph.github.io/openmalaria/schema-latest.html
    And in the wiki: https://github.com/SwissTPH/openmalaria/wiki 
    For on overview of xml parameters, see: https://github.com/SwissTPH/openmalaria/wiki/ScenarioDesign -->
    
    <!-- The following block describes the demography of the population -->
    <demography maximumAgeYrs="90" name="Ifakara" popSize="300">
        <ageGroup lowerbound="0">
            <group poppercent="3.474714994" upperbound="1"/>
            <group poppercent="12.76004028" upperbound="5"/>
            <group poppercent="14.52151394" upperbound="10"/>
            <group poppercent="12.75565434" upperbound="15"/>
            <group poppercent="10.836323739" upperbound="20"/>
            <group poppercent="8.393312454" upperbound="25"/>
            <group poppercent="7.001421452" upperbound="30"/>
            <group poppercent="5.800587654" upperbound="35"/>
            <group poppercent="5.102136612" upperbound="40"/>
            <group poppercent="4.182561874" upperbound="45"/>
            <group poppercent="3.339409351" upperbound="50"/>
            <group poppercent="2.986112356" upperbound="55"/>
            <group poppercent="2.555766582" upperbound="60"/>
            <group poppercent="2.332763433" upperbound="65"/>
            <group poppercent="1.77400255" upperbound="70"/>
            <group poppercent="1.008525491" upperbound="75"/>
            <group poppercent="0.74167341" upperbound="80"/>
            <group poppercent="0.271863401" upperbound="85"/>
            <group poppercent="0.161614642" upperbound="90"/>
        </ageGroup>
    </demography>

    <!-- The monitoring block is where you define the output of the simulation.
    The startDate will be the beginning of the monitoring period.
    Interventions can only be deployed AFTER the startDate/ -->
    <monitoring name="monthly surveys" startDate="1970-01-01">
        <!-- Specify the desired outputs here, the full list is available at:
        https://github.com/SwissTPH/openmalaria/wiki/MonitoringOptions#survey-measures -->
        <SurveyOptions>
            <option name="nHost"/>          <!-- id 0 -->
            <option name="nInfect"/>        <!-- id 1 -->
            <option name="nPatent"/>        <!-- id 3 -->
            <option name="totalInfs"/>      <!-- id 6 -->
            <option name="totalPatentInf"/> <!-- id 8 -->
            <option name="nTreatments1"/>   <!-- id 11 -->
            <option name="nTreatments2"/>   <!-- id 12 -->
            <option name="nTreatments3"/>   <!-- id 13 -->
            <option name="nUncomp"/>        <!-- id 14 -->
            <option name="nSevere"/>        <!-- id 15 -->
            <option name="nSevereWithoutComorbidities"/> <!-- id 80 -->
            <option name="nSeq"/>           <!-- id 16 -->
            <option name="nIndDeaths"/>     <!-- id 18 -->
            <option name="nDirDeaths"/>     <!-- id 19 -->
            <option name="inputEIR"/>       <!-- id 35 -->
            <option name="simulatedEIR"/>   <!-- id 36 -->
            <option name="expectedDirectDeaths"/>   <!-- id 74 -->
            <option name="expectedIndirectDeaths"/> <!-- id 76 -->
        </SurveyOptions>

        <!-- OpenMalaria will only provide outputs at the specified survey times.
        You can indicate the actual survey time (for example here it is 2000-01-01)
        and additionally you can repeat it every repeatStep for some repeatEnd period. 
        The diagnostic option is used for the 'nPatent' output and the diagnostic is specified
        in the <diagnostic></diagnostic> bloc at the of this file.
        More information on the wiki: https://github.com/SwissTPH/openmalaria/wiki/Monitoring -->
        <surveys diagnostic="deterministic">
            <surveyTime repeatStep="5d" repeatEnd="2008-01-01">2003-01-01</surveyTime> 
        </surveys>
        <!-- The following age groups will be used in the output. By default, all the 
        specified SurveyOptions specified above that support age groups will use them.
        OpenMalaria will output one more line per age group.
        To interpret the txt output, see: https://github.com/SwissTPH/openmalaria/wiki/MonitoringOutput -->
        <ageGroup lowerbound="0">
            <group upperbound="0.5"/>
            <group upperbound="1"/>
            <group upperbound="2"/>
            <group upperbound="5"/>
            <group upperbound="10"/>
            <group upperbound="15"/>
            <group upperbound="20"/>
            <group upperbound="100"/>
        </ageGroup>
    </monitoring>

    <!-- Deploy interventions here, see: https://github.com/SwissTPH/openmalaria/wiki/ModelInterventions -->
    <interventions name="GVI example">
        <human>
            <component id="GVI_example">
                <GVI>
                    <decay function="exponential" L="3y"/>
                    <anophelesParams mosquito="gambiae_ss">
                        <deterrency value="0.7696"/>
                        <postprandialKillingEffect value="0.0544"/>
                    </anophelesParams>
                    <anophelesParams mosquito="funestus">
                        <deterrency value="0.7696"/>
                        <postprandialKillingEffect value="0.0544"/>
                    </anophelesParams>
                    <anophelesParams mosquito="arabiensis">
                        <deterrency value="0.7696"/>
                        <postprandialKillingEffect value="0.0544"/>
                    </anophelesParams>
                </GVI>
            </component>
            <deployment name="GVI_example">
                <component id="GVI_example"/>
                <timed>
                    <deploy coverage="0.8" maxAge="95" minAge="0" minAvailability="50" maxAvailability="100" time="2005-01-01"/> 
                </timed>
            </deployment>
            <deployment name="GVI_example">
                <component id="GVI_example"/>
                <timed>
                    <cumulativeCoverage component="GVI_example"/>
                    <deploy coverage="0.8" repeatStep="1y" minAvailability="50" maxAvailability="100" repeatEnd="2008-01-01" time="2005-01-01"/>
                </timed>
            </deployment>
            <deployment name="GVI_example">
                <component id="GVI_example"/>
                <continuous>
                  <deploy coverage="0.8" targetAgeYrs="3.0" minAvailability="50" maxAvailability="100" begin="2005-01-01" end="2008-01-01"/>
                </continuous>
            </deployment>
        </human>
    </interventions>

    <!-- Specify health system parameters here, see: https://github.com/SwissTPH/openmalaria/wiki/ScenarioHealthSystem -->
    <healthSystem>
        <!-- The more flexible DecisionTree5Day replaces the older ImmediateOutcomes. 
        The probabilities below are greatly affected by the presence (or the absence) of a clinic or hospital on site -->
        <DecisionTree5Day name="example name">
            <pSeekOfficialCareUncomplicated1 value="0.04"/><!-- 5-day probability that a patient uncomplicated case seeks official care -->
            <pSelfTreatUncomplicated value="0.0"/><!-- 5-day probability that a patient with uncomplicated case will self-treat -->
            <pSeekOfficialCareUncomplicated2 value="0.04"/><!-- 5-day probability that a patient with recurrence seeks official care -->
            <pSeekOfficialCareSevere value="0.48"/><!-- 5-day probability that a patient with severe case seeks official care -->
            <treeUCOfficial>
                <treatSimple durationLiver="0" durationBlood="1t"/>
            </treeUCOfficial>
            <treeUCSelfTreat>
                <noTreatment/>
            </treeUCSelfTreat>
            <cureRateSevere value="1.0"/>
            <treatmentSevere>
                <clearInfections stage="blood" timesteps="1t"/>
            </treatmentSevere>
        </DecisionTree5Day>
        <CFR>
            <group lowerbound="0" value="0.09189"/>
            <group lowerbound="0.25" value="0.0810811"/>
            <group lowerbound="0.75" value="0.0648649"/>
            <group lowerbound="1.5" value="0.0689189"/>
            <group lowerbound="2.5" value="0.0675676"/>
            <group lowerbound="3.5" value="0.0297297"/>
            <group lowerbound="4.5" value="0.0459459"/>
            <group lowerbound="7.5" value="0.0945946"/>
            <group lowerbound="12.5" value="0.1243243"/>
            <group lowerbound="15" value="0.1378378"/>
        </CFR>
        <pSequelaeInpatient interpolation="none">
            <group lowerbound="0.0" value="0.0132"/>
            <group lowerbound="5.0" value="0.005"/>
        </pSequelaeInpatient>
    </healthSystem>

    <!-- Mosquito parameters.
    It is possible to specify multiple species and different EIR and parameters per species.
    A global EIR can be specified immediately below using the 'scaledAnnualEIR' parameter. 
    If so, the EIR of the species will be scaled so that the total EIR is equal to the scaledAnualEIR.
    mode can be "dynamic" or "forced". 
        dynamic: the EIR will be simulated and it will be affected by interventions, changes in immunity,
            infectivity of hosts and mosquitoes, and other parameters. 
        forced: the EIR will always be equal to the scaledAnnualEIR. -->
    <entomology mode="dynamic" name="Namawala" scaledAnnualEIR="20">
        <vector>
            <anopheles mosquito="gambiae_ss" propInfected="0.078" propInfectious="0.021">
                <!-- Seasonality can be passed as fourier coefficients or monthly values.
                Note that if monthly values are used, OpenMalaria will anyway smooth the values
                using fourier coefficients. -->
                <seasonality annualEIR="24.826144381650714" input="EIR">
                    <fourierSeries EIRRotateAngle="0">
                        <coeffic a="-0.2072" b="0.8461"/>
                        <coeffic a="0.0906" b="-0.0425"/>
                    </fourierSeries>
                </seasonality>
                <mosq minInfectedThreshold="0.001">
                    <mosqRestDuration value="3"/>
                    <extrinsicIncubationPeriod value="11"/>
                    <mosqLaidEggsSameDayProportion value="0.313"/>
                    <mosqSeekingDuration value="0.33"/>
                    <mosqSurvivalFeedingCycleProbability value="0.623"/>
                    <availability distr="lognormal" CV="2"/>
                    <mosqProbBiting mean="0.95" variance="0"/>
                    <mosqProbFindRestSite mean="0.95" variance="0"/>
                    <mosqProbResting mean="0.99" variance="0"/>
                    <mosqProbOvipositing value="0.88"/>
                    <mosqHumanBloodIndex value="0.939"/>
                </mosq>
                <nonHumanHosts name="unprotectedAnimals">
                    <mosqRelativeEntoAvailability value="1.0"/>
                    <mosqProbBiting value="0.95"/>
                    <mosqProbFindRestSite value="0.95"/>
                    <mosqProbResting value="0.99"/>
                </nonHumanHosts>
            </anopheles>

            <anopheles mosquito="funestus" propInfected="0.078" propInfectious="0.021">
                <seasonality annualEIR="77.00628873180102" input="EIR">
                    <fourierSeries EIRRotateAngle="0">
                        <coeffic a="0.4943" b="0.6127"/>
                        <coeffic a="-0.2386" b="-0.2851"/>
                    </fourierSeries>
                </seasonality>
                <mosq minInfectedThreshold="0.001">
                    <mosqRestDuration value="3"/>
                    <extrinsicIncubationPeriod value="11"/>
                    <mosqLaidEggsSameDayProportion value="0.616"/>
                    <mosqSeekingDuration value="0.33"/>
                    <mosqSurvivalFeedingCycleProbability value="0.611"/>
                    <availability distr="gamma" CV="2"/>
                    <mosqProbBiting mean="0.95" variance="0"/>
                    <mosqProbFindRestSite mean="0.95" variance="0"/>
                    <mosqProbResting mean="0.99" variance="0"/>
                    <mosqProbOvipositing value="0.88"/>
                    <mosqHumanBloodIndex value="0.98"/>
                </mosq>
                <nonHumanHosts name="unprotectedAnimals">
                    <mosqRelativeEntoAvailability value="1.0"/>
                    <mosqProbBiting value="0.95"/>
                    <mosqProbFindRestSite value="0.95"/>
                    <mosqProbResting value="0.99"/>
                </nonHumanHosts>
            </anopheles>

            <anopheles mosquito="arabiensis" propInfected="0.078" propInfectious="0.021">
                <seasonality annualEIR="223.38512656454782" input="EIR">
                    <fourierSeries EIRRotateAngle="0">
                        <coeffic a="-0.2072" b="0.8461"/>
                        <coeffic a="0.0906" b="-0.0425"/>
                    </fourierSeries>
                </seasonality>
                <mosq minInfectedThreshold="0.001">
                    <mosqRestDuration value="3"/>
                    <extrinsicIncubationPeriod value="11"/>
                    <mosqLaidEggsSameDayProportion value="0.313"/>
                    <mosqSeekingDuration value="0.33"/>
                    <mosqSurvivalFeedingCycleProbability value="0.623"/>
                    <availability distr="gamma" CV="3"/>
                    <mosqProbBiting mean="0.95" variance="0"/>
                    <mosqProbFindRestSite mean="0.95" variance="0"/>
                    <mosqProbResting mean="0.99" variance="0"/>
                    <mosqProbOvipositing value="0.88"/>
                    <mosqHumanBloodIndex value="0.871"/>
                </mosq>
                <nonHumanHosts name="unprotectedAnimals">
                    <mosqRelativeEntoAvailability value="1.0"/>
                    <mosqProbBiting value="0.95"/>
                    <mosqProbFindRestSite value="0.95"/>
                    <mosqProbResting value="0.99"/>
                </nonHumanHosts>
            </anopheles>
            <nonHumanHosts name="unprotectedAnimals" number="1.0"/>
        </vector>
    </entomology>

    <!-- This diagnostic object can be used in several places, including in the monitoring section and in the NeoNatalMortality model.
    It is also possible to specify stochastic diagnostics, see: https://github.com/SwissTPH/openmalaria/wiki/Diagnostics -->
    <diagnostics>
        <diagnostic name="deterministic">
            <deterministic minDensity="40"/>
        </diagnostic>
    </diagnostics>

    <!-- Here you can specify additional model parameters, or model variants. -->
    <model>
        <ModelOptions>
            <option name="INNATE_MAX_DENS" value="false"/> <!-- MANDATORY WITH THE BASE MODEL DO NOT REMOVE -->
            <option name="INDIRECT_MORTALITY_FIX" value="false"/> <!-- MANDATORY WITH THE BASE MODEL DO NOT REMOVE -->
        </ModelOptions>

        <!-- Clinical model parameters.
        The healthSystemMemory is often overlooked. It corresponds to the follow-up period during which a recurrence is considered to be a treatment failure and is not counted as new clinical case. A recurrence after this period will be counted as new clinical case. --> 
        <clinical healthSystemMemory="30d">
            <NeonatalMortality diagnostic="deterministic"/>
        </clinical>

        <!-- The following affects effective EIR by age group. This is under the assumption that the number of bites 
        is proportional to age and/or body-surface area. This should not be change unless you have a trustworthy source. -->
        <human>
            <availabilityToMosquitoes>
                <group lowerbound="0.0" value="0.225940909648"/>
                <group lowerbound="1.0" value="0.286173633441"/>
                <group lowerbound="2.0" value="0.336898395722"/>
                <group lowerbound="3.0" value="0.370989854675"/>
                <group lowerbound="4.0" value="0.403114915112"/>
                <group lowerbound="5.0" value="0.442585112522"/>
                <group lowerbound="6.0" value="0.473839351511"/>
                <group lowerbound="7.0" value="0.512630464378"/>
                <group lowerbound="8.0" value="0.54487872702"/>
                <group lowerbound="9.0" value="0.581527755812"/>
                <group lowerbound="10.0" value="0.630257580698"/>
                <group lowerbound="11.0" value="0.663063362714"/>
                <group lowerbound="12.0" value="0.702417432755"/>
                <group lowerbound="13.0" value="0.734605377277"/>
                <group lowerbound="14.0" value="0.788908765653"/>
                <group lowerbound="15.0" value="0.839587932303"/>
                <group lowerbound="20.0" value="1.0"/>
                <group lowerbound="20.0" value="1.0"/>
            </availabilityToMosquitoes>
        </human>

        <!-- DO NOT CHANGE THE MODEL PARAMETERS BELOW -->
<<<<<<< HEAD
        <computationParameters interval="5" iseed="1"/>
        <parameters latentp="3d">
           <parameter include="0" name="'-ln(1-Sinf)'" number="1" value="0.050736"/>
           <parameter include="0" name="Estar" number="2" value="0.03247"/>
           <parameter include="0" name="Simm" number="3" value="0.138161050830301"/>
           <parameter include="0" name="Xstar_p" number="4" value="1514.385853233699891"/>
           <parameter include="0" name="gamma_p" number="5" value="2.03692533424484"/>
           <parameter include="0" name="sigma2i" number="6" value="10.173598698525799"/>
           <parameter include="0" name="CumulativeYstar" number="7" value="35158523.31132510304451"/>
           <parameter include="0" name="CumulativeHstar" number="8" value="97.334652723897705"/>
           <parameter include="0" name="'-ln(1-alpha_m)'" number="9" value="2.33031045876193"/>
           <parameter include="0" name="decay_m" number="10" value="2.53106547375805"/>
           <parameter include="0" name="sigma2_0" number="11" value="0.655747311168152"/>
           <parameter include="0" name="Xstar_v" number="12" value="0.916181104713054"/>
           <parameter include="0" name="Ystar2" number="13" value="6502.26335600001039"/>
           <parameter include="0" name="alpha" number="14" value="142601.912520000012591"/>
           <parameter include="0" name="Density bias (non Garki)" number="15" value="0.177378570987455"/>
           <parameter include="0" name=" sigma2 " number="16" value="1.0"/>
           <parameter include="0" name="log oddsr CF community" number="17" value="0.736202"/>
           <parameter include="0" name="Indirect risk cofactor" number="18" value="0.018777338"/>
           <parameter include="0" name="Non-malaria infant mortality" number="19" value="49.539046599999999"/>
           <parameter include="0" name="Density bias (Garki)" number="20" value="4.79610772546704"/>
           <parameter include="0" name="Severe Malaria Threshhold" number="21" value="784455.599999999976717"/>
           <parameter include="0" name="Immunity Penalty" number="22" value="1"/>
           <parameter include="0" name="Immune effector decay" number="23" value="0"/>
           <parameter include="0" name="comorbidity intercept" number="24" value="0.0968"/>
           <parameter include="0" name="Ystar half life" number="25" value="0.275437402"/>
           <parameter include="0" name="Ystar1" number="26" value="0.596539864"/>
           <parameter include="0" name="Asexual immunity decay" number="27" value="0"/>
           <parameter include="0" name="Ystar0" number="28" value="296.302437899999973"/>
           <parameter include="0" name="Idete multiplier" number="29" value="2.797523626"/>
           <parameter include="0" name="critical age for comorbidity" number="30" value="0.117383"/>
=======
        <parameters interval="5" iseed="1" latentp="3d">
           <parameter name="'-ln(1-Sinf)'" number="1" value="0.050736"/>
           <parameter name="Estar" number="2" value="0.03247"/>
           <parameter name="Simm" number="3" value="0.138161050830301"/>
           <parameter name="Xstar_p" number="4" value="1514.385853233699891"/>
           <parameter name="gamma_p" number="5" value="2.03692533424484"/>
           <parameter name="sigma2i" number="6" value="10.173598698525799"/>
           <parameter name="CumulativeYstar" number="7" value="35158523.31132510304451"/>
           <parameter name="CumulativeHstar" number="8" value="97.334652723897705"/>
           <parameter name="'-ln(1-alpha_m)'" number="9" value="2.33031045876193"/>
           <parameter name="decay_m" number="10" value="2.53106547375805"/>
           <parameter name="sigma2_0" number="11" value="0.655747311168152"/>
           <parameter name="Xstar_v" number="12" value="0.916181104713054"/>
           <parameter name="Ystar2" number="13" value="6502.26335600001039"/>
           <parameter name="alpha" number="14" value="142601.912520000012591"/>
           <parameter name="Density bias (non Garki)" number="15" value="0.177378570987455"/>
           <parameter name=" sigma2 " number="16" value="1.0"/>
           <parameter name="log oddsr CF community" number="17" value="0.736202"/>
           <parameter name="Indirect risk cofactor" number="18" value="0.018777338"/>
           <parameter name="Non-malaria infant mortality" number="19" value="49.539046599999999"/>
           <parameter name="Density bias (Garki)" number="20" value="4.79610772546704"/>
           <parameter name="Severe Malaria Threshhold" number="21" value="784455.599999999976717"/>
           <parameter name="Immunity Penalty" number="22" value="1"/>
           <parameter name="Immune effector decay" number="23" value="0"/>
           <parameter name="comorbidity intercept" number="24" value="0.0968"/>
           <parameter name="Ystar half life" number="25" value="0.275437402"/>
           <parameter name="Ystar1" number="26" value="0.596539864"/>
           <parameter name="Asexual immunity decay" number="27" value="0"/>
           <parameter name="Ystar0" number="28" value="296.302437899999973"/>
           <parameter name="Idete multiplier" number="29" value="2.797523626"/>
           <parameter name="critical age for comorbidity" number="30" value="0.117383"/>
>>>>>>> 9679433f
       </parameters>
   </model>
</om:scenario><|MERGE_RESOLUTION|>--- conflicted
+++ resolved
@@ -309,40 +309,6 @@
         </human>
 
         <!-- DO NOT CHANGE THE MODEL PARAMETERS BELOW -->
-<<<<<<< HEAD
-        <computationParameters interval="5" iseed="1"/>
-        <parameters latentp="3d">
-           <parameter include="0" name="'-ln(1-Sinf)'" number="1" value="0.050736"/>
-           <parameter include="0" name="Estar" number="2" value="0.03247"/>
-           <parameter include="0" name="Simm" number="3" value="0.138161050830301"/>
-           <parameter include="0" name="Xstar_p" number="4" value="1514.385853233699891"/>
-           <parameter include="0" name="gamma_p" number="5" value="2.03692533424484"/>
-           <parameter include="0" name="sigma2i" number="6" value="10.173598698525799"/>
-           <parameter include="0" name="CumulativeYstar" number="7" value="35158523.31132510304451"/>
-           <parameter include="0" name="CumulativeHstar" number="8" value="97.334652723897705"/>
-           <parameter include="0" name="'-ln(1-alpha_m)'" number="9" value="2.33031045876193"/>
-           <parameter include="0" name="decay_m" number="10" value="2.53106547375805"/>
-           <parameter include="0" name="sigma2_0" number="11" value="0.655747311168152"/>
-           <parameter include="0" name="Xstar_v" number="12" value="0.916181104713054"/>
-           <parameter include="0" name="Ystar2" number="13" value="6502.26335600001039"/>
-           <parameter include="0" name="alpha" number="14" value="142601.912520000012591"/>
-           <parameter include="0" name="Density bias (non Garki)" number="15" value="0.177378570987455"/>
-           <parameter include="0" name=" sigma2 " number="16" value="1.0"/>
-           <parameter include="0" name="log oddsr CF community" number="17" value="0.736202"/>
-           <parameter include="0" name="Indirect risk cofactor" number="18" value="0.018777338"/>
-           <parameter include="0" name="Non-malaria infant mortality" number="19" value="49.539046599999999"/>
-           <parameter include="0" name="Density bias (Garki)" number="20" value="4.79610772546704"/>
-           <parameter include="0" name="Severe Malaria Threshhold" number="21" value="784455.599999999976717"/>
-           <parameter include="0" name="Immunity Penalty" number="22" value="1"/>
-           <parameter include="0" name="Immune effector decay" number="23" value="0"/>
-           <parameter include="0" name="comorbidity intercept" number="24" value="0.0968"/>
-           <parameter include="0" name="Ystar half life" number="25" value="0.275437402"/>
-           <parameter include="0" name="Ystar1" number="26" value="0.596539864"/>
-           <parameter include="0" name="Asexual immunity decay" number="27" value="0"/>
-           <parameter include="0" name="Ystar0" number="28" value="296.302437899999973"/>
-           <parameter include="0" name="Idete multiplier" number="29" value="2.797523626"/>
-           <parameter include="0" name="critical age for comorbidity" number="30" value="0.117383"/>
-=======
         <parameters interval="5" iseed="1" latentp="3d">
            <parameter name="'-ln(1-Sinf)'" number="1" value="0.050736"/>
            <parameter name="Estar" number="2" value="0.03247"/>
@@ -374,7 +340,6 @@
            <parameter name="Ystar0" number="28" value="296.302437899999973"/>
            <parameter name="Idete multiplier" number="29" value="2.797523626"/>
            <parameter name="critical age for comorbidity" number="30" value="0.117383"/>
->>>>>>> 9679433f
        </parameters>
    </model>
 </om:scenario>