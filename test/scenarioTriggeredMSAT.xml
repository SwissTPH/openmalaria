<?xml version='1.0' encoding='UTF-8'?>
<om:scenario xmlns:om="http://openmalaria.org/schema/scenario_47" xmlns:xsi="http://www.w3.org/2001/XMLSchema-instance" analysisNo="99" name="Vacc with EIRDaily factor=1.0 with halfLifeYrs value=0.5" schemaVersion="47" wuID="53630539" xsi:schemaLocation="http://openmalaria.org/schema/scenario_47 scenario_current.xsd">
  <demography maximumAgeYrs="90" name="Ifakara" popSize="200">
    <ageGroup lowerbound="0.0">
      <group poppercent="3.474714994" upperbound="1"/>
      <group poppercent="12.76004028" upperbound="5"/>
      <group poppercent="14.52151394" upperbound="10"/>
      <group poppercent="12.75565434" upperbound="15"/>
      <group poppercent="10.83632374" upperbound="20"/>
      <group poppercent="8.393312454" upperbound="25"/>
      <group poppercent="7.001421452" upperbound="30"/>
      <group poppercent="5.800587654" upperbound="35"/>
      <group poppercent="5.102136612" upperbound="40"/>
      <group poppercent="4.182561874" upperbound="45"/>
      <group poppercent="3.339409351" upperbound="50"/>
      <group poppercent="2.986112356" upperbound="55"/>
      <group poppercent="2.555766582" upperbound="60"/>
      <group poppercent="2.332763433" upperbound="65"/>
      <group poppercent="1.77400255" upperbound="70"/>
      <group poppercent="1.008525491" upperbound="75"/>
      <group poppercent="0.74167341" upperbound="80"/>
      <group poppercent="0.271863401" upperbound="85"/>
      <group poppercent="0.161614642" upperbound="90"/>
    </ageGroup>
  </demography>
  <monitoring name="Quarterly Surveys">
    <SurveyOptions>
      <option name="nHost" value="true"/>
      <option name="nInfect" value="true"/>
      <option name="nExpectd" value="true"/>
      <option name="nPatent" value="true"/>
      <option name="sumLogPyrogenThres" value="false"/>
      <option name="sumlogDens" value="true"/>
      <option name="totalInfs" value="true"/>
      <option name="nTransmit" value="true"/>
      <option name="totalPatentInf" value="true"/>
      <option name="sumPyrogenThresh" value="false"/>
      <option name="nTreatments1" value="true"/>
      <option name="nTreatments2" value="false"/>
      <option name="nTreatments3" value="true"/>
      <option name="nUncomp" value="true"/>
      <option name="nSevere" value="true"/>
      <option name="nSeq" value="false"/>
      <option name="nIndDeaths" value="false"/>
      <option name="nDirDeaths" value="false"/>
      <option name="allCauseIMR" value="true"/>
      <option name="annAvgK" value="true"/>
      <option name="nMassScreenings"/><!-- currently this isn't output from a decisionTree; it should be fixed! -->
      <option name="nMDAs"/>
    </SurveyOptions>
    <surveys diagnostic="standard">
      <surveyTime repeatStep="1y" repeatEnd="20.027y">1t</surveyTime>
      <surveyTime repeatStep="1y" repeatEnd="20.027y">19t</surveyTime>
      <surveyTime repeatStep="1y" repeatEnd="20.027y">37t</surveyTime>
      <surveyTime repeatStep="1y" repeatEnd="20.027y">55t</surveyTime>
    </surveys>
    <ageGroup lowerbound="0.0">
      <group upperbound="1"/>
      <group upperbound="5"/>
      <group upperbound="10"/>
      <group upperbound="20"/>
      <group upperbound="50"/>
      <group upperbound="99"/>
    </ageGroup>
  </monitoring>
  <interventions name="triggered MSAT">
    <human>
      <component id="MSAT">
        <decisionTree>
          <diagnostic diagnostic="RDT">
            <positive>
              <random>
                <outcome p="0.9">
                  <treatSimple durationLiver="0" durationBlood="20d"/>
                </outcome>
                <outcome p="0.1">
                  <treatFailure/>
                </outcome>
              </random>
            </positive>
            <negative>
              <noTreatment/>
            </negative>
          </diagnostic>
        </decisionTree>
      </component>
      <deployment>
        <component id="MSAT"/>
        <!-- Note: lower transmission and a lower threshold would be more
        "realistic" but this still shows deployment *some of the time*.
        Note 2: nUncomp cannot be used so we use nTreatments1 as an approximation. -->
        <condition measure="nTreatments1" minValue="80" initialState="true"/>
        <timed>
          <deploy coverage="0.8" time="19t" repeatStep="1y" repeatEnd="20.027y"/>
          <deploy coverage="0.8" time="37t" repeatStep="1y" repeatEnd="20.027y"/>
        </timed>
      </deployment>
    </human>
  </interventions>
  <healthSystem>
    <ImmediateOutcomes name="Tanzania ACT">
      <drugRegimen firstLine="ACT" inpatient="QN" secondLine="ACT"/>
      <initialACR>
        <ACT value="0.85"/>
        <QN value="0.998"/>
        <selfTreatment value="0.63"/>
      </initialACR>
      <compliance>
        <ACT value="0.900"/>
        <QN value="0.175"/>
        <selfTreatment value="0.85"/>
      </compliance>
      <nonCompliersEffective>
        <ACT value="0"/>
        <QN value="0.2"/>
        <selfTreatment value="0"/>
      </nonCompliersEffective>
      <treatmentActions>
        <ACT name="legacy (emulate pre-32 treatment)">
          <clearInfections stage="both" timesteps="-1t"/>
        </ACT>
        <QN name="legacy (emulate pre-32 treatment)">
          <clearInfections stage="both" timesteps="-1t"/>
        </QN>
      </treatmentActions>
      <pSeekOfficialCareUncomplicated1 value="0.4"/>
      <pSelfTreatUncomplicated value="0.5"/>
      <pSeekOfficialCareUncomplicated2 value="0.4"/>
      <pSeekOfficialCareSevere value="0.48"/>
    </ImmediateOutcomes>
    <CFR>
      <group lowerbound="0" value="0.09189"/>
      <group lowerbound="0.25" value="0.0810811"/>
      <group lowerbound="0.75" value="0.0648649"/>
      <group lowerbound="1.5" value="0.0689189"/>
      <group lowerbound="2.5" value="0.0675676"/>
      <group lowerbound="3.5" value="0.0297297"/>
      <group lowerbound="4.5" value="0.0459459"/>
      <group lowerbound="7.5" value="0.0945946"/>
      <group lowerbound="12.5" value="0.1243243"/>
      <group lowerbound="15" value="0.1378378"/>
    </CFR>
    <pSequelaeInpatient interpolation="none">
      <group lowerbound="0.0" value="0.0132"/>
      <group lowerbound="5.0" value="0.005"/>
    </pSequelaeInpatient>
  </healthSystem>
  <entomology mode="dynamic" name="Namawala1_16*1.0" scaledAnnualEIR="20">
    <nonVector eipDuration="10">
      <EIRDaily origin="Namawala Pre">0.011646449</EIRDaily>
      <EIRDaily origin="Namawala Pre">0.012176484</EIRDaily>
      <EIRDaily origin="Namawala Pre">0.010093589</EIRDaily>
      <EIRDaily origin="Namawala Pre">0.012176484</EIRDaily>
      <EIRDaily origin="Namawala Pre">0.012399958</EIRDaily>
      <EIRDaily origin="Namawala Pre">0.00417152</EIRDaily>
      <EIRDaily origin="Namawala Pre">0.032564215</EIRDaily>
      <EIRDaily origin="Namawala Pre">0.022553714</EIRDaily>
      <EIRDaily origin="Namawala Pre">0.109582625</EIRDaily>
      <EIRDaily origin="Namawala Pre">0.03679304</EIRDaily>
      <EIRDaily origin="Namawala Pre">0.019256035</EIRDaily>
      <EIRDaily origin="Namawala Pre">0.021840315</EIRDaily>
      <EIRDaily origin="Namawala Pre">0.12177057</EIRDaily>
      <EIRDaily origin="Namawala Pre">0.062335003</EIRDaily>
      <EIRDaily origin="Namawala Pre">0.08145638</EIRDaily>
      <EIRDaily origin="Namawala Pre">0.02654187</EIRDaily>
      <EIRDaily origin="Namawala Pre">0.18463561</EIRDaily>
      <EIRDaily origin="Namawala Pre">0.12458692</EIRDaily>
      <EIRDaily origin="Namawala Pre">0.15459837</EIRDaily>
      <EIRDaily origin="Namawala Pre">0.091613</EIRDaily>
      <EIRDaily origin="Namawala Pre">0.29196343</EIRDaily>
      <EIRDaily origin="Namawala Pre">0.17139332</EIRDaily>
      <EIRDaily origin="Namawala Pre">0.17837547</EIRDaily>
      <EIRDaily origin="Namawala Pre">0.17242761</EIRDaily>
      <EIRDaily origin="Namawala Pre">0.09780438</EIRDaily>
      <EIRDaily origin="Namawala Pre">0.15611112</EIRDaily>
      <EIRDaily origin="Namawala Pre">0.24088523</EIRDaily>
      <EIRDaily origin="Namawala Pre">0.13097599</EIRDaily>
      <EIRDaily origin="Namawala Pre">0.24442644</EIRDaily>
      <EIRDaily origin="Namawala Pre">0.20882814</EIRDaily>
      <EIRDaily origin="Namawala Pre">0.32493162</EIRDaily>
      <EIRDaily origin="Namawala Pre">0.16841653</EIRDaily>
      <EIRDaily origin="Namawala Pre">0.19186127</EIRDaily>
      <EIRDaily origin="Namawala Pre">0.21454392</EIRDaily>
      <EIRDaily origin="Namawala Pre">0.18540058</EIRDaily>
      <EIRDaily origin="Namawala Pre">0.26535854</EIRDaily>
      <EIRDaily origin="Namawala Pre">0.19882336</EIRDaily>
      <EIRDaily origin="Namawala Pre">0.3791184</EIRDaily>
      <EIRDaily origin="Namawala Pre">0.3377986</EIRDaily>
      <EIRDaily origin="Namawala Pre">0.3828573</EIRDaily>
      <EIRDaily origin="Namawala Pre">0.37944216</EIRDaily>
      <EIRDaily origin="Namawala Pre">0.36320302</EIRDaily>
      <EIRDaily origin="Namawala Pre">0.3490869</EIRDaily>
      <EIRDaily origin="Namawala Pre">0.56899995</EIRDaily>
      <EIRDaily origin="Namawala Pre">0.25438538</EIRDaily>
      <EIRDaily origin="Namawala Pre">0.3142507</EIRDaily>
      <EIRDaily origin="Namawala Pre">0.44112965</EIRDaily>
      <EIRDaily origin="Namawala Pre">0.32541868</EIRDaily>
      <EIRDaily origin="Namawala Pre">0.69834</EIRDaily>
      <EIRDaily origin="Namawala Pre">0.4899244</EIRDaily>
      <EIRDaily origin="Namawala Pre">0.35683113</EIRDaily>
      <EIRDaily origin="Namawala Pre">0.3121363</EIRDaily>
      <EIRDaily origin="Namawala Pre">0.26744142</EIRDaily>
      <EIRDaily origin="Namawala Pre">0.3126749</EIRDaily>
      <EIRDaily origin="Namawala Pre">0.21521434</EIRDaily>
      <EIRDaily origin="Namawala Pre">0.3667958</EIRDaily>
      <EIRDaily origin="Namawala Pre">0.4191633</EIRDaily>
      <EIRDaily origin="Namawala Pre">0.18140669</EIRDaily>
      <EIRDaily origin="Namawala Pre">0.2747903</EIRDaily>
      <EIRDaily origin="Namawala Pre">0.2058499</EIRDaily>
      <EIRDaily origin="Namawala Pre">0.1433344</EIRDaily>
      <EIRDaily origin="Namawala Pre">0.1390053</EIRDaily>
      <EIRDaily origin="Namawala Pre">0.094167195</EIRDaily>
      <EIRDaily origin="Namawala Pre">0.07993647</EIRDaily>
      <EIRDaily origin="Namawala Pre">0.038923204</EIRDaily>
      <EIRDaily origin="Namawala Pre">0.051262997</EIRDaily>
      <EIRDaily origin="Namawala Pre">0.040923014</EIRDaily>
      <EIRDaily origin="Namawala Pre">0.037337396</EIRDaily>
      <EIRDaily origin="Namawala Pre">0.036820255</EIRDaily>
      <EIRDaily origin="Namawala Pre">0.02212682</EIRDaily>
      <EIRDaily origin="Namawala Pre">0.024907356</EIRDaily>
      <EIRDaily origin="Namawala Pre">0.029843846</EIRDaily>
      <EIRDaily origin="Namawala Pre">0.025112208</EIRDaily>
      <EIRDaily origin="Namawala Pre">0.018432332</EIRDaily>
      <EIRDaily origin="Namawala Pre">0.023211243</EIRDaily>
      <EIRDaily origin="Namawala Pre">0.024670988</EIRDaily>
      <EIRDaily origin="Namawala Pre">0.029928366</EIRDaily>
      <EIRDaily origin="Namawala Pre">0.03922547</EIRDaily>
      <EIRDaily origin="Namawala Pre">0.04500285</EIRDaily>
      <EIRDaily origin="Namawala Pre">0.04982474</EIRDaily>
      <EIRDaily origin="Namawala Pre">0.042215154</EIRDaily>
      <EIRDaily origin="Namawala Pre">0.041410074</EIRDaily>
      <EIRDaily origin="Namawala Pre">0.036191374</EIRDaily>
      <EIRDaily origin="Namawala Pre">0.03292521</EIRDaily>
      <EIRDaily origin="Namawala Pre">0.03233501</EIRDaily>
      <EIRDaily origin="Namawala Pre">0.026036188</EIRDaily>
      <EIRDaily origin="Namawala Pre">0.016353734</EIRDaily>
      <EIRDaily origin="Namawala Pre">0.04388118</EIRDaily>
      <EIRDaily origin="Namawala Pre">0.02623674</EIRDaily>
      <EIRDaily origin="Namawala Pre">0.027153559</EIRDaily>
      <EIRDaily origin="Namawala Pre">0.018122906</EIRDaily>
      <EIRDaily origin="Namawala Pre">0.031979743</EIRDaily>
      <EIRDaily origin="Namawala Pre">0.045998458</EIRDaily>
      <EIRDaily origin="Namawala Pre">0.031938203</EIRDaily>
      <EIRDaily origin="Namawala Pre">0.047396604</EIRDaily>
      <EIRDaily origin="Namawala Pre">0.04554005</EIRDaily>
      <EIRDaily origin="Namawala Pre">0.049647108</EIRDaily>
      <EIRDaily origin="Namawala Pre">0.030711958</EIRDaily>
      <EIRDaily origin="Namawala Pre">0.037540816</EIRDaily>
      <EIRDaily origin="Namawala Pre">0.044699155</EIRDaily>
      <EIRDaily origin="Namawala Pre">0.07712299</EIRDaily>
      <EIRDaily origin="Namawala Pre">0.041427262</EIRDaily>
      <EIRDaily origin="Namawala Pre">0.032465372</EIRDaily>
      <EIRDaily origin="Namawala Pre">0.046409596</EIRDaily>
      <EIRDaily origin="Namawala Pre">0.036858935</EIRDaily>
      <EIRDaily origin="Namawala Pre">0.08993408</EIRDaily>
      <EIRDaily origin="Namawala Pre">0.06211869</EIRDaily>
      <EIRDaily origin="Namawala Pre">0.058447123</EIRDaily>
      <EIRDaily origin="Namawala Pre">0.042765245</EIRDaily>
      <EIRDaily origin="Namawala Pre">0.054427452</EIRDaily>
      <EIRDaily origin="Namawala Pre">0.07138284</EIRDaily>
      <EIRDaily origin="Namawala Pre">0.08039774</EIRDaily>
      <EIRDaily origin="Namawala Pre">0.0594327</EIRDaily>
      <EIRDaily origin="Namawala Pre">0.05522537</EIRDaily>
      <EIRDaily origin="Namawala Pre">0.032177433</EIRDaily>
      <EIRDaily origin="Namawala Pre">0.03763966</EIRDaily>
      <EIRDaily origin="Namawala Pre">0.07012222</EIRDaily>
      <EIRDaily origin="Namawala Pre">0.06978414</EIRDaily>
      <EIRDaily origin="Namawala Pre">0.10657288</EIRDaily>
      <EIRDaily origin="Namawala Pre">0.067280084</EIRDaily>
      <EIRDaily origin="Namawala Pre">0.0648362</EIRDaily>
      <EIRDaily origin="Namawala Pre">0.05537435</EIRDaily>
      <EIRDaily origin="Namawala Pre">0.047952425</EIRDaily>
      <EIRDaily origin="Namawala Pre">0.049419336</EIRDaily>
      <EIRDaily origin="Namawala Pre">0.045265004</EIRDaily>
      <EIRDaily origin="Namawala Pre">0.040958825</EIRDaily>
      <EIRDaily origin="Namawala Pre">0.057014596</EIRDaily>
      <EIRDaily origin="Namawala Pre">0.03499808</EIRDaily>
      <EIRDaily origin="Namawala Pre">0.04717886</EIRDaily>
      <EIRDaily origin="Namawala Pre">0.05518669</EIRDaily>
      <EIRDaily origin="Namawala Pre">0.04024543</EIRDaily>
      <EIRDaily origin="Namawala Pre">0.025335683</EIRDaily>
      <EIRDaily origin="Namawala Pre">0.029351056</EIRDaily>
      <EIRDaily origin="Namawala Pre">0.026296908</EIRDaily>
      <EIRDaily origin="Namawala Pre">0.022079546</EIRDaily>
      <EIRDaily origin="Namawala Pre">0.041281145</EIRDaily>
      <EIRDaily origin="Namawala Pre">0.11026307</EIRDaily>
      <EIRDaily origin="Namawala Pre">0.062466796</EIRDaily>
      <EIRDaily origin="Namawala Pre">0.05943127</EIRDaily>
      <EIRDaily origin="Namawala Pre">0.056480262</EIRDaily>
      <EIRDaily origin="Namawala Pre">0.04188424</EIRDaily>
      <EIRDaily origin="Namawala Pre">0.076269194</EIRDaily>
      <EIRDaily origin="Namawala Pre">0.062529825</EIRDaily>
      <EIRDaily origin="Namawala Pre">0.04762151</EIRDaily>
      <EIRDaily origin="Namawala Pre">0.07641102</EIRDaily>
      <EIRDaily origin="Namawala Pre">0.07051903</EIRDaily>
      <EIRDaily origin="Namawala Pre">0.067500696</EIRDaily>
      <EIRDaily origin="Namawala Pre">0.046847947</EIRDaily>
      <EIRDaily origin="Namawala Pre">0.063968085</EIRDaily>
      <EIRDaily origin="Namawala Pre">0.08584851</EIRDaily>
      <EIRDaily origin="Namawala Pre">0.06953345</EIRDaily>
      <EIRDaily origin="Namawala Pre">0.0721206</EIRDaily>
      <EIRDaily origin="Namawala Pre">0.051470716</EIRDaily>
      <EIRDaily origin="Namawala Pre">0.039705366</EIRDaily>
      <EIRDaily origin="Namawala Pre">0.034995213</EIRDaily>
      <EIRDaily origin="Namawala Pre">0.026332721</EIRDaily>
      <EIRDaily origin="Namawala Pre">0.020061115</EIRDaily>
      <EIRDaily origin="Namawala Pre">0.023596594</EIRDaily>
      <EIRDaily origin="Namawala Pre">0.022207042</EIRDaily>
      <EIRDaily origin="Namawala Pre">0.0146031855</EIRDaily>
      <EIRDaily origin="Namawala Pre">0.021980703</EIRDaily>
      <EIRDaily origin="Namawala Pre">0.021591054</EIRDaily>
      <EIRDaily origin="Namawala Pre">0.018779004</EIRDaily>
      <EIRDaily origin="Namawala Pre">0.028917</EIRDaily>
      <EIRDaily origin="Namawala Pre">0.023653895</EIRDaily>
      <EIRDaily origin="Namawala Pre">0.029028738</EIRDaily>
      <EIRDaily origin="Namawala Pre">0.026398618</EIRDaily>
      <EIRDaily origin="Namawala Pre">0.024789888</EIRDaily>
      <EIRDaily origin="Namawala Pre">0.02412806</EIRDaily>
      <EIRDaily origin="Namawala Pre">0.024848623</EIRDaily>
      <EIRDaily origin="Namawala Pre">0.02335163</EIRDaily>
      <EIRDaily origin="Namawala Pre">0.02008117</EIRDaily>
      <EIRDaily origin="Namawala Pre">0.018121473</EIRDaily>
      <EIRDaily origin="Namawala Pre">0.026362805</EIRDaily>
      <EIRDaily origin="Namawala Pre">0.01748543</EIRDaily>
      <EIRDaily origin="Namawala Pre">0.020320402</EIRDaily>
      <EIRDaily origin="Namawala Pre">0.019141432</EIRDaily>
      <EIRDaily origin="Namawala Pre">0.029756462</EIRDaily>
      <EIRDaily origin="Namawala Pre">0.029429846</EIRDaily>
      <EIRDaily origin="Namawala Pre">0.018151557</EIRDaily>
      <EIRDaily origin="Namawala Pre">0.015742045</EIRDaily>
      <EIRDaily origin="Namawala Pre">0.021999326</EIRDaily>
      <EIRDaily origin="Namawala Pre">0.023473395</EIRDaily>
      <EIRDaily origin="Namawala Pre">0.019013938</EIRDaily>
      <EIRDaily origin="Namawala Pre">0.017526975</EIRDaily>
      <EIRDaily origin="Namawala Pre">0.027064743</EIRDaily>
      <EIRDaily origin="Namawala Pre">0.02552191</EIRDaily>
      <EIRDaily origin="Namawala Pre">0.018582746</EIRDaily>
      <EIRDaily origin="Namawala Pre">0.018049847</EIRDaily>
      <EIRDaily origin="Namawala Pre">0.017498324</EIRDaily>
      <EIRDaily origin="Namawala Pre">0.015657526</EIRDaily>
      <EIRDaily origin="Namawala Pre">0.015595927</EIRDaily>
      <EIRDaily origin="Namawala Pre">0.012024636</EIRDaily>
      <EIRDaily origin="Namawala Pre">0.012142103</EIRDaily>
      <EIRDaily origin="Namawala Pre">0.0064076954</EIRDaily>
      <EIRDaily origin="Namawala Pre">0.013071814</EIRDaily>
      <EIRDaily origin="Namawala Pre">0.0149111785</EIRDaily>
      <EIRDaily origin="Namawala Pre">0.009530606</EIRDaily>
      <EIRDaily origin="Namawala Pre">0.007446278</EIRDaily>
      <EIRDaily origin="Namawala Pre">0.019781772</EIRDaily>
      <EIRDaily origin="Namawala Pre">0.009378757</EIRDaily>
      <EIRDaily origin="Namawala Pre">0.00834304</EIRDaily>
      <EIRDaily origin="Namawala Pre">0.0073058903</EIRDaily>
      <EIRDaily origin="Namawala Pre">0.0073717865</EIRDaily>
      <EIRDaily origin="Namawala Pre">0.0056369957</EIRDaily>
      <EIRDaily origin="Namawala Pre">0.0046743373</EIRDaily>
      <EIRDaily origin="Namawala Pre">0.005675674</EIRDaily>
      <EIRDaily origin="Namawala Pre">0.01578502</EIRDaily>
      <EIRDaily origin="Namawala Pre">0.0063460968</EIRDaily>
      <EIRDaily origin="Namawala Pre">0.005303217</EIRDaily>
      <EIRDaily origin="Namawala Pre">0.0079978015</EIRDaily>
      <EIRDaily origin="Namawala Pre">0.0035727236</EIRDaily>
      <EIRDaily origin="Namawala Pre">0.0047832094</EIRDaily>
      <EIRDaily origin="Namawala Pre">0.008874508</EIRDaily>
      <EIRDaily origin="Namawala Pre">0.011265396</EIRDaily>
      <EIRDaily origin="Namawala Pre">0.013190714</EIRDaily>
      <EIRDaily origin="Namawala Pre">0.0066440627</EIRDaily>
      <EIRDaily origin="Namawala Pre">0.004841943</EIRDaily>
      <EIRDaily origin="Namawala Pre">0.008280009</EIRDaily>
      <EIRDaily origin="Namawala Pre">0.005114123</EIRDaily>
      <EIRDaily origin="Namawala Pre">0.008956162</EIRDaily>
      <EIRDaily origin="Namawala Pre">0.009964662</EIRDaily>
      <EIRDaily origin="Namawala Pre">0.009698211</EIRDaily>
      <EIRDaily origin="Namawala Pre">0.010978891</EIRDaily>
      <EIRDaily origin="Namawala Pre">0.00782733</EIRDaily>
      <EIRDaily origin="Namawala Pre">0.009812813</EIRDaily>
      <EIRDaily origin="Namawala Pre">0.0069047827</EIRDaily>
      <EIRDaily origin="Namawala Pre">0.0039967517</EIRDaily>
      <EIRDaily origin="Namawala Pre">0.0052946215</EIRDaily>
      <EIRDaily origin="Namawala Pre">0.0065924916</EIRDaily>
      <EIRDaily origin="Namawala Pre">0.007890361</EIRDaily>
      <EIRDaily origin="Namawala Pre">0.009185366</EIRDaily>
      <EIRDaily origin="Namawala Pre">0.010483236</EIRDaily>
      <EIRDaily origin="Namawala Pre">0.011781107</EIRDaily>
      <EIRDaily origin="Namawala Pre">0.0096007995</EIRDaily>
      <EIRDaily origin="Namawala Pre">0.024100844</EIRDaily>
      <EIRDaily origin="Namawala Pre">0.009689616</EIRDaily>
      <EIRDaily origin="Namawala Pre">0.018307703</EIRDaily>
      <EIRDaily origin="Namawala Pre">0.008214112</EIRDaily>
      <EIRDaily origin="Namawala Pre">0.0063375016</EIRDaily>
      <EIRDaily origin="Namawala Pre">0.005778816</EIRDaily>
      <EIRDaily origin="Namawala Pre">0.005887688</EIRDaily>
      <EIRDaily origin="Namawala Pre">0.00599656</EIRDaily>
      <EIRDaily origin="Namawala Pre">0.0061054323</EIRDaily>
      <EIRDaily origin="Namawala Pre">0.005922069</EIRDaily>
      <EIRDaily origin="Namawala Pre">0.016250592</EIRDaily>
      <EIRDaily origin="Namawala Pre">0.009122335</EIRDaily>
      <EIRDaily origin="Namawala Pre">0.011007542</EIRDaily>
      <EIRDaily origin="Namawala Pre">0.012892747</EIRDaily>
      <EIRDaily origin="Namawala Pre">0.012689329</EIRDaily>
      <EIRDaily origin="Namawala Pre">0.0071540424</EIRDaily>
      <EIRDaily origin="Namawala Pre">0.00676153</EIRDaily>
      <EIRDaily origin="Namawala Pre">0.009755513</EIRDaily>
      <EIRDaily origin="Namawala Pre">0.023063693</EIRDaily>
      <EIRDaily origin="Namawala Pre">0.015663255</EIRDaily>
      <EIRDaily origin="Namawala Pre">0.0074634682</EIRDaily>
      <EIRDaily origin="Namawala Pre">0.009534903</EIRDaily>
      <EIRDaily origin="Namawala Pre">0.0065495158</EIRDaily>
      <EIRDaily origin="Namawala Pre">0.015757803</EIRDaily>
      <EIRDaily origin="Namawala Pre">0.007878901</EIRDaily>
      <EIRDaily origin="Namawala Pre">0.010526212</EIRDaily>
      <EIRDaily origin="Namawala Pre">0.01070098</EIRDaily>
      <EIRDaily origin="Namawala Pre">0.008446182</EIRDaily>
      <EIRDaily origin="Namawala Pre">0.001194728</EIRDaily>
      <EIRDaily origin="Namawala Pre">0.005664214</EIRDaily>
      <EIRDaily origin="Namawala Pre">0.006919108</EIRDaily>
      <EIRDaily origin="Namawala Pre">0.008174002</EIRDaily>
      <EIRDaily origin="Namawala Pre">0.015299394</EIRDaily>
      <EIRDaily origin="Namawala Pre">0.008417532</EIRDaily>
      <EIRDaily origin="Namawala Pre">0.013927032</EIRDaily>
      <EIRDaily origin="Namawala Pre">0.0109617</EIRDaily>
      <EIRDaily origin="Namawala Pre">0.0084003415</EIRDaily>
      <EIRDaily origin="Namawala Pre">0.0012806796</EIRDaily>
      <EIRDaily origin="Namawala Pre">0.012918533</EIRDaily>
      <EIRDaily origin="Namawala Pre">0.008552189</EIRDaily>
      <EIRDaily origin="Namawala Pre">0.0052688364</EIRDaily>
      <EIRDaily origin="Namawala Pre">0.009325754</EIRDaily>
      <EIRDaily origin="Namawala Pre">0.009758377</EIRDaily>
      <EIRDaily origin="Namawala Pre">0.008274279</EIRDaily>
      <EIRDaily origin="Namawala Pre">0.0067987754</EIRDaily>
      <EIRDaily origin="Namawala Pre">0.008196922</EIRDaily>
      <EIRDaily origin="Namawala Pre">0.002186037</EIRDaily>
      <EIRDaily origin="Namawala Pre">0.001773469</EIRDaily>
      <EIRDaily origin="Namawala Pre">0.0013580361</EIRDaily>
      <EIRDaily origin="Namawala Pre">6.073917E-4</EIRDaily>
      <EIRDaily origin="Namawala Pre">0.0018680159</EIRDaily>
      <EIRDaily origin="Namawala Pre">0.0023779958</EIRDaily>
      <EIRDaily origin="Namawala Pre">0.0036128343</EIRDaily>
      <EIRDaily origin="Namawala Pre">0.0035154226</EIRDaily>
      <EIRDaily origin="Namawala Pre">0.0035641284</EIRDaily>
      <EIRDaily origin="Namawala Pre">0.0030140379</EIRDaily>
      <EIRDaily origin="Namawala Pre">0.0014726383</EIRDaily>
      <EIRDaily origin="Namawala Pre">0.0</EIRDaily>
      <EIRDaily origin="Namawala Pre">0.0014726383</EIRDaily>
      <EIRDaily origin="Namawala Pre">4.8992445E-4</EIRDaily>
      <EIRDaily origin="Namawala Pre">0.0</EIRDaily>
      <EIRDaily origin="Namawala Pre">0.0023694006</EIRDaily>
      <EIRDaily origin="Namawala Pre">0.0017448185</EIRDaily>
      <EIRDaily origin="Namawala Pre">0.002392321</EIRDaily>
      <EIRDaily origin="Namawala Pre">0.0030426884</EIRDaily>
      <EIRDaily origin="Namawala Pre">0.0036901908</EIRDaily>
      <EIRDaily origin="Namawala Pre">0.004337693</EIRDaily>
      <EIRDaily origin="Namawala Pre">0.0049851956</EIRDaily>
      <EIRDaily origin="Namawala Pre">0.0056355633</EIRDaily>
      <EIRDaily origin="Namawala Pre">0.006283066</EIRDaily>
      <EIRDaily origin="Namawala Pre">0.016909555</EIRDaily>
      <EIRDaily origin="Namawala Pre">0.005798871</EIRDaily>
      <EIRDaily origin="Namawala Pre">0.0045468425</EIRDaily>
      <EIRDaily origin="Namawala Pre">0.002137331</EIRDaily>
      <EIRDaily origin="Namawala Pre">0.0026387158</EIRDaily>
      <EIRDaily origin="Namawala Pre">0.0013666312</EIRDaily>
      <EIRDaily origin="Namawala Pre">0.0012720844</EIRDaily>
      <EIRDaily origin="Namawala Pre">0.0010686655</EIRDaily>
      <EIRDaily origin="Namawala Pre">0.00417152</EIRDaily>
      <EIRDaily origin="Namawala Pre">0.005394899</EIRDaily>
      <EIRDaily origin="Namawala Pre">0.0049221646</EIRDaily>
      <EIRDaily origin="Namawala Pre">0.0011059112</EIRDaily>
      <EIRDaily origin="Namawala Pre">0.0024267016</EIRDaily>
      <EIRDaily origin="Namawala Pre">0.002650176</EIRDaily>
      <EIRDaily origin="Namawala Pre">0.0117324</EIRDaily>
      <EIRDaily origin="Namawala Pre">0.005329002</EIRDaily>
      <EIRDaily origin="Namawala Pre">0.016726192</EIRDaily>
      <EIRDaily origin="Namawala Pre">0.014170562</EIRDaily>
      <EIRDaily origin="Namawala Pre">0.040039144</EIRDaily>
      <EIRDaily origin="Namawala Pre">0.020029599</EIRDaily>
      <EIRDaily origin="Namawala Pre">0.020791704</EIRDaily>
      <EIRDaily origin="Namawala Pre">0.020510929</EIRDaily>
      <EIRDaily origin="Namawala Pre">0.023834392</EIRDaily>
      <EIRDaily origin="Namawala Pre">0.020009544</EIRDaily>
      <EIRDaily origin="Namawala Pre">0.02158246</EIRDaily>
      <EIRDaily origin="Namawala Pre">0.03534905</EIRDaily>
      <EIRDaily origin="Namawala Pre">0.0016932475</EIRDaily>
      <EIRDaily origin="Namawala Pre">0.041070566</EIRDaily>
      <EIRDaily origin="Namawala Pre">0.08855312</EIRDaily>
      <EIRDaily origin="Namawala Pre">0.067108184</EIRDaily>
      <EIRDaily origin="Namawala Pre">0.10968863</EIRDaily>
      <EIRDaily origin="Namawala Pre">0.049932178</EIRDaily>
      <EIRDaily origin="Namawala Pre">0.06417723</EIRDaily>
      <EIRDaily origin="Namawala Pre">0.052754257</EIRDaily>
      <EIRDaily origin="Namawala Pre">0.07044311</EIRDaily>
      <EIRDaily origin="Namawala Pre">0.036423445</EIRDaily>
      <EIRDaily origin="Namawala Pre">0.02869066</EIRDaily>
      <EIRDaily origin="Namawala Pre">0.019367771</EIRDaily>
      <EIRDaily origin="Namawala Pre">0.045640327</EIRDaily>
      <EIRDaily origin="Namawala Pre">0.02805462</EIRDaily>
      <EIRDaily origin="Namawala Pre">0.038941827</EIRDaily>
      <EIRDaily origin="Namawala Pre">0.025974588</EIRDaily>
      <EIRDaily origin="Namawala Pre">0.017794857</EIRDaily>
      <EIRDaily origin="Namawala Pre">0.06690763</EIRDaily>
      <EIRDaily origin="Namawala Pre">0.029624669</EIRDaily>
      <EIRDaily origin="Namawala Pre">0.03307706</EIRDaily>
      <EIRDaily origin="Namawala Pre">0.01947378</EIRDaily>
      <EIRDaily origin="Namawala Pre">0.03999044</EIRDaily>
      <EIRDaily origin="Namawala Pre">0.024923114</EIRDaily>
      <EIRDaily origin="Namawala Pre">0.013712154</EIRDaily>
      <EIRDaily origin="Namawala Pre">0.005033902</EIRDaily>
      <EIRDaily origin="Namawala Pre">0.012981565</EIRDaily>
      <EIRDaily origin="Namawala Pre">0.015700502</EIRDaily>
      <EIRDaily origin="Namawala Pre">0.0040827035</EIRDaily>
      <EIRDaily origin="Namawala Pre">0.0046156035</EIRDaily>
      <EIRDaily origin="Namawala Pre">0.0013637661</EIRDaily>
      <EIRDaily origin="Namawala Pre">0.0032489724</EIRDaily>
      <EIRDaily origin="Namawala Pre">0.006391938</EIRDaily>
      <EIRDaily origin="Namawala Pre">0.0053461925</EIRDaily>
      <EIRDaily origin="Namawala Pre">0.0042975824</EIRDaily>
    </nonVector>
  </entomology>
  <diagnostics>
    <diagnostic name="standard">
      <deterministic minDensity="40"/>
    </diagnostic>
    <diagnostic name="RDT">
      <stochastic dens_50="50" specificity=".942"/>
    </diagnostic>
  </diagnostics>
  <model>
    <ModelOptions>
      <option name="MAX_DENS_CORRECTION" value="false"/>
      <option name="INNATE_MAX_DENS" value="false"/>
      <option name="INDIRECT_MORTALITY_FIX" value="false"/>
    </ModelOptions>
    <clinical healthSystemMemory="30d">
      <NeonatalMortality diagnostic="standard"/>
    </clinical>
    <human>
      <availabilityToMosquitoes>
        <group lowerbound="0.0" value="0.225940909648"/>
        <group lowerbound="1.0" value="0.286173633441"/>
        <group lowerbound="2.0" value="0.336898395722"/>
        <group lowerbound="3.0" value="0.370989854675"/>
        <group lowerbound="4.0" value="0.403114915112"/>
        <group lowerbound="5.0" value="0.442585112522"/>
        <group lowerbound="6.0" value="0.473839351511"/>
        <group lowerbound="7.0" value="0.512630464378"/>
        <group lowerbound="8.0" value="0.54487872702"/>
        <group lowerbound="9.0" value="0.581527755812"/>
        <group lowerbound="10.0" value="0.630257580698"/>
        <group lowerbound="11.0" value="0.663063362714"/>
        <group lowerbound="12.0" value="0.702417432755"/>
        <group lowerbound="13.0" value="0.734605377277"/>
        <group lowerbound="14.0" value="0.788908765653"/>
        <group lowerbound="15.0" value="0.839587932303"/>
        <group lowerbound="20.0" value="1.0"/>
        <group lowerbound="20.0" value="1.0"/>
      </availabilityToMosquitoes>
    </human>
<<<<<<< HEAD
    <computationParameters interval="5" iseed="0"/>
    <parameters latentp="15d">
      <parameter include="false" name="        '-ln(1-Sinf)'   " number="1" value="0.050736"/>
      <parameter include="false" name="        Estar   " number="2" value="0.03247"/>
      <parameter include="false" name="        Simm    " number="3" value="0.1447"/>
      <parameter include="false" name="        Xstar_p " number="4" value="2801.485664"/>
      <parameter include="false" name="        gamma_p " number="5" value="2.061137"/>
      <parameter include="false" name="        sigma2i " number="6" value="9.569774"/>
      <parameter include="false" name="        CumulativeYstar " number="7" value="137595256.939881"/>
      <parameter include="false" name="        CumulativeHstar " number="8" value="97.798358"/>
      <parameter include="false" name="        '-ln(1-alpha_m)'        " number="9" value="2.306627"/>
      <parameter include="false" name="        decay_m " number="10" value="2.587184"/>
      <parameter include="false" name="        sigma2_0        " number="11" value="0.656515"/>
      <parameter include="false" name="        Xstar_v " number="12" value="0.918108"/>
      <parameter include="false" name="        Ystar2  " number="13" value="9696.340451"/>
      <parameter include="false" name="        alpha   " number="14" value="157086.100088"/>
      <parameter include="false" name="        Density bias (non Garki)        " number="15" value="0.172355"/>
      <parameter include="false" name="        sigma2        " number="16" value="0.05"/>
      <parameter include="false" name="        log oddsr CF community  " number="17" value="0.729208"/>
      <parameter include="false" name="        Indirect risk cofactor  " number="18" value="0.017543"/>
      <parameter include="false" name="        Non-malaria infant mortality    " number="19" value="50.648162"/>
      <parameter include="false" name="        Density bias (Garki)    " number="20" value="4.784096"/>
      <parameter include="false" name="        Severe Malaria Threshhold       " number="21" value="346545.408899"/>
      <parameter include="false" name="        Immunity Penalty        " number="22" value="1"/>
      <parameter include="false" name="        Immune effector decay     " number="23" value="0"/>
      <parameter include="false" name="        comorbidity intercept   " number="24" value="0.098975"/>
      <parameter include="false" name="        Ystar half life " number="25" value="0.278909"/>
      <parameter include="false" name="        Ystar1  " number="26" value="0.600517"/>
      <parameter include="false" name="        asex immune decay      " number="27" value="0"/>
      <parameter include="false" name="        Ystar0  " number="28" value="328.056605"/>
      <parameter include="false" name="        Idete multiplier        " number="29" value="2.78614"/>
      <parameter include="false" name="        critical age for comorbidity    " number="30" value="0.115906"/>
=======
    <parameters interval="5" iseed="0" latentp="15d">
      <parameter name="        '-ln(1-Sinf)'   " number="1" value="0.050736"/>
      <parameter name="        Estar   " number="2" value="0.03247"/>
      <parameter name="        Simm    " number="3" value="0.1447"/>
      <parameter name="        Xstar_p " number="4" value="2801.485664"/>
      <parameter name="        gamma_p " number="5" value="2.061137"/>
      <parameter name="        sigma2i " number="6" value="9.569774"/>
      <parameter name="        CumulativeYstar " number="7" value="137595256.939881"/>
      <parameter name="        CumulativeHstar " number="8" value="97.798358"/>
      <parameter name="        '-ln(1-alpha_m)'        " number="9" value="2.306627"/>
      <parameter name="        decay_m " number="10" value="2.587184"/>
      <parameter name="        sigma2_0        " number="11" value="0.656515"/>
      <parameter name="        Xstar_v " number="12" value="0.918108"/>
      <parameter name="        Ystar2  " number="13" value="9696.340451"/>
      <parameter name="        alpha   " number="14" value="157086.100088"/>
      <parameter name="        Density bias (non Garki)        " number="15" value="0.172355"/>
      <parameter name="        sigma2        " number="16" value="0.05"/>
      <parameter name="        log oddsr CF community  " number="17" value="0.729208"/>
      <parameter name="        Indirect risk cofactor  " number="18" value="0.017543"/>
      <parameter name="        Non-malaria infant mortality    " number="19" value="50.648162"/>
      <parameter name="        Density bias (Garki)    " number="20" value="4.784096"/>
      <parameter name="        Severe Malaria Threshhold       " number="21" value="346545.408899"/>
      <parameter name="        Immunity Penalty        " number="22" value="1"/>
      <parameter name="        Immune effector decay     " number="23" value="0"/>
      <parameter name="        comorbidity intercept   " number="24" value="0.098975"/>
      <parameter name="        Ystar half life " number="25" value="0.278909"/>
      <parameter name="        Ystar1  " number="26" value="0.600517"/>
      <parameter name="        asex immune decay      " number="27" value="0"/>
      <parameter name="        Ystar0  " number="28" value="328.056605"/>
      <parameter name="        Idete multiplier        " number="29" value="2.78614"/>
      <parameter name="        critical age for comorbidity    " number="30" value="0.115906"/>
>>>>>>> 9679433f
    </parameters>
  </model>
</om:scenario><|MERGE_RESOLUTION|>--- conflicted
+++ resolved
@@ -553,40 +553,6 @@
         <group lowerbound="20.0" value="1.0"/>
       </availabilityToMosquitoes>
     </human>
-<<<<<<< HEAD
-    <computationParameters interval="5" iseed="0"/>
-    <parameters latentp="15d">
-      <parameter include="false" name="        '-ln(1-Sinf)'   " number="1" value="0.050736"/>
-      <parameter include="false" name="        Estar   " number="2" value="0.03247"/>
-      <parameter include="false" name="        Simm    " number="3" value="0.1447"/>
-      <parameter include="false" name="        Xstar_p " number="4" value="2801.485664"/>
-      <parameter include="false" name="        gamma_p " number="5" value="2.061137"/>
-      <parameter include="false" name="        sigma2i " number="6" value="9.569774"/>
-      <parameter include="false" name="        CumulativeYstar " number="7" value="137595256.939881"/>
-      <parameter include="false" name="        CumulativeHstar " number="8" value="97.798358"/>
-      <parameter include="false" name="        '-ln(1-alpha_m)'        " number="9" value="2.306627"/>
-      <parameter include="false" name="        decay_m " number="10" value="2.587184"/>
-      <parameter include="false" name="        sigma2_0        " number="11" value="0.656515"/>
-      <parameter include="false" name="        Xstar_v " number="12" value="0.918108"/>
-      <parameter include="false" name="        Ystar2  " number="13" value="9696.340451"/>
-      <parameter include="false" name="        alpha   " number="14" value="157086.100088"/>
-      <parameter include="false" name="        Density bias (non Garki)        " number="15" value="0.172355"/>
-      <parameter include="false" name="        sigma2        " number="16" value="0.05"/>
-      <parameter include="false" name="        log oddsr CF community  " number="17" value="0.729208"/>
-      <parameter include="false" name="        Indirect risk cofactor  " number="18" value="0.017543"/>
-      <parameter include="false" name="        Non-malaria infant mortality    " number="19" value="50.648162"/>
-      <parameter include="false" name="        Density bias (Garki)    " number="20" value="4.784096"/>
-      <parameter include="false" name="        Severe Malaria Threshhold       " number="21" value="346545.408899"/>
-      <parameter include="false" name="        Immunity Penalty        " number="22" value="1"/>
-      <parameter include="false" name="        Immune effector decay     " number="23" value="0"/>
-      <parameter include="false" name="        comorbidity intercept   " number="24" value="0.098975"/>
-      <parameter include="false" name="        Ystar half life " number="25" value="0.278909"/>
-      <parameter include="false" name="        Ystar1  " number="26" value="0.600517"/>
-      <parameter include="false" name="        asex immune decay      " number="27" value="0"/>
-      <parameter include="false" name="        Ystar0  " number="28" value="328.056605"/>
-      <parameter include="false" name="        Idete multiplier        " number="29" value="2.78614"/>
-      <parameter include="false" name="        critical age for comorbidity    " number="30" value="0.115906"/>
-=======
     <parameters interval="5" iseed="0" latentp="15d">
       <parameter name="        '-ln(1-Sinf)'   " number="1" value="0.050736"/>
       <parameter name="        Estar   " number="2" value="0.03247"/>
@@ -618,7 +584,6 @@
       <parameter name="        Ystar0  " number="28" value="328.056605"/>
       <parameter name="        Idete multiplier        " number="29" value="2.78614"/>
       <parameter name="        critical age for comorbidity    " number="30" value="0.115906"/>
->>>>>>> 9679433f
     </parameters>
   </model>
 </om:scenario>