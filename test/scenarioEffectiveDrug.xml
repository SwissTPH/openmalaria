<?xml version='1.0' encoding='UTF-8'?>
<om:scenario xmlns:om="http://openmalaria.org/schema/scenario_47" xmlns:xsi="http://www.w3.org/2001/XMLSchema-instance" analysisNo="233" name="test D94" schemaVersion="47" wuID="536305339" xsi:schemaLocation="http://openmalaria.org/schema/scenario_47 scenario_current.xsd">
  <demography maximumAgeYrs="90" name="test" popSize="250">
    <ageGroup lowerbound="0.0">
      <group poppercent="3.474714994" upperbound="1"/>
      <group poppercent="12.76004028" upperbound="5"/>
      <group poppercent="14.52151394" upperbound="10"/>
      <group poppercent="12.75565434" upperbound="15"/>
      <group poppercent="10.83632374" upperbound="20"/>
      <group poppercent="8.393312454" upperbound="25"/>
      <group poppercent="7.001421452" upperbound="30"/>
      <group poppercent="5.800587654" upperbound="35"/>
      <group poppercent="5.102136612" upperbound="40"/>
      <group poppercent="4.182561874" upperbound="45"/>
      <group poppercent="3.339409351" upperbound="50"/>
      <group poppercent="2.986112356" upperbound="55"/>
      <group poppercent="2.555766582" upperbound="60"/>
      <group poppercent="2.332763433" upperbound="65"/>
      <group poppercent="1.77400255" upperbound="70"/>
      <group poppercent="1.008525491" upperbound="75"/>
      <group poppercent="0.74167341" upperbound="80"/>
      <group poppercent="0.271863401" upperbound="85"/>
      <group poppercent="0.161614642" upperbound="90"/>
    </ageGroup>
  </demography>
  <monitoring name="Test Moni">
    <SurveyOptions>
      <option name="nHost" value="true"/>
      <option name="nExpectd" value="true"/>
      <option name="nPatent" value="true"/>
      <option name="sumLogPyrogenThres" value="true"/>
      <option name="sumlogDens" value="true"/>
      <option name="nUncomp" value="true"/>
      <option name="nSevere" value="true"/>
      <option name="nSeq" value="true"/>
      <option name="nIndDeaths" value="true"/>
      <option name="nDirDeaths" value="true"/>
      <option name="nHospitalDeaths" value="true"/>
      <option name="nHospitalRecovs" value="true"/>
      <option name="nHospitalSeqs" value="true"/>
      <!--TODO <option name="Clinical_DrugUsage" value="true"/> -->
      <option name="Clinical_FirstDayDeaths" value="true"/>
      <option name="Clinical_HospitalFirstDayDeaths" value="true"/>
    </SurveyOptions>
    <surveys detectionLimit="2.5">
      <surveyTime reported="false" repeatStep="365t" repeatEnd="3650t">0t</surveyTime>
      <surveyTime>3650</surveyTime>
    </surveys>
    <ageGroup lowerbound="0.0">
      <group upperbound="1"/>
      <group upperbound="2"/>
      <group upperbound="3"/>
      <group upperbound="4"/>
      <group upperbound="5"/>
      <group upperbound="6"/>
      <group upperbound="7"/>
      <group upperbound="8"/>
      <group upperbound="9"/>
      <group upperbound="10"/>
      <group upperbound="11"/>
      <group upperbound="12"/>
      <group upperbound="13"/>
      <group upperbound="14"/>
      <group upperbound="15"/>
      <group upperbound="20"/>
      <group upperbound="25"/>
      <group upperbound="30"/>
      <group upperbound="40"/>
      <group upperbound="50"/>
      <group upperbound="60"/>
      <group upperbound="99"/>
    </ageGroup>
  </monitoring>
  <interventions name="effective health system">
    <changeHS>
      <timedDeployment time="0">
        <EventScheduler>
          <uncomplicated>
            <treatPKPD schedule="effective" dosage="one"/>
          </uncomplicated>
          <complicated>
            <treatPKPD schedule="effective" dosage="one"/>
            <!--TODO: set in hospital (different CFR, protected from transmission)-->
          </complicated>
          <ClinicalOutcomes>
            <maxUCSeekingMemory>3</maxUCSeekingMemory>
            <uncomplicatedCaseDuration>3</uncomplicatedCaseDuration>
            <complicatedCaseDuration>6</complicatedCaseDuration>
            <complicatedRiskDuration>6</complicatedRiskDuration>
            <dailyPrImmUCTS>1</dailyPrImmUCTS>
          </ClinicalOutcomes>
        </EventScheduler>
        <CFR>
          <group lowerbound="0" value="0.09189"/>
          <group lowerbound="0.25" value="0.0810811"/>
          <group lowerbound="0.75" value="0.0648649"/>
          <group lowerbound="1.5" value="0.0689189"/>
          <group lowerbound="2.5" value="0.0675676"/>
          <group lowerbound="3.5" value="0.0297297"/>
          <group lowerbound="4.5" value="0.0459459"/>
          <group lowerbound="7.5" value="0.0945946"/>
          <group lowerbound="12.5" value="0.1243243"/>
          <group lowerbound="15" value="0.1378378"/>
        </CFR>
        <pSequelaeInpatient interpolation="none">
          <group lowerbound="0.0" value="0.0132"/>
          <group lowerbound="5.0" value="0.005"/>
        </pSequelaeInpatient>
      </timedDeployment>
    </changeHS>
  </interventions>
  <healthSystem>
    <EventScheduler>
      <uncomplicated>
        <noTreatment/>
      </uncomplicated>
      <complicated>
        <noTreatment/>
      </complicated>
      <ClinicalOutcomes>
        <maxUCSeekingMemory>3</maxUCSeekingMemory>
        <uncomplicatedCaseDuration>3</uncomplicatedCaseDuration>
        <complicatedCaseDuration>6</complicatedCaseDuration>
        <complicatedRiskDuration>6</complicatedRiskDuration>
        <dailyPrImmUCTS>1</dailyPrImmUCTS>
      </ClinicalOutcomes>
    </EventScheduler>
    <CFR>
      <group lowerbound="0" value="0.09189"/>
      <group lowerbound="0.25" value="0.0810811"/>
      <group lowerbound="0.75" value="0.0648649"/>
      <group lowerbound="1.5" value="0.0689189"/>
      <group lowerbound="2.5" value="0.0675676"/>
      <group lowerbound="3.5" value="0.0297297"/>
      <group lowerbound="4.5" value="0.0459459"/>
      <group lowerbound="7.5" value="0.0945946"/>
      <group lowerbound="12.5" value="0.1243243"/>
      <group lowerbound="15" value="0.1378378"/>
    </CFR>
    <pSequelaeInpatient interpolation="none">
      <group lowerbound="0.0" value="0.0132"/>
      <group lowerbound="5.0" value="0.005"/>
    </pSequelaeInpatient>
  </healthSystem>
  <entomology mode="dynamic" name="Test">
    <nonVector eipDuration="10">
      <EIRDaily origin="monthly">0.0738</EIRDaily>
      <EIRDaily origin="monthly">0.0738</EIRDaily>
      <EIRDaily origin="monthly">0.0738</EIRDaily>
      <EIRDaily origin="monthly">0.0738</EIRDaily>
      <EIRDaily origin="monthly">0.0738</EIRDaily>
      <EIRDaily origin="monthly">0.0738</EIRDaily>
      <EIRDaily origin="monthly">0.0738</EIRDaily>
      <EIRDaily origin="monthly">0.0738</EIRDaily>
      <EIRDaily origin="monthly">0.0738</EIRDaily>
      <EIRDaily origin="monthly">0.0738</EIRDaily>
      <EIRDaily origin="monthly">0.0738</EIRDaily>
      <EIRDaily origin="monthly">0.0738</EIRDaily>
      <EIRDaily origin="monthly">0.0738</EIRDaily>
      <EIRDaily origin="monthly">0.0738</EIRDaily>
      <EIRDaily origin="monthly">0.0738</EIRDaily>
      <EIRDaily origin="monthly">0.0738</EIRDaily>
      <EIRDaily origin="monthly">0.0738</EIRDaily>
      <EIRDaily origin="monthly">0.0738</EIRDaily>
      <EIRDaily origin="monthly">0.0738</EIRDaily>
      <EIRDaily origin="monthly">0.0738</EIRDaily>
      <EIRDaily origin="monthly">0.0738</EIRDaily>
      <EIRDaily origin="monthly">0.0738</EIRDaily>
      <EIRDaily origin="monthly">0.0738</EIRDaily>
      <EIRDaily origin="monthly">0.0738</EIRDaily>
      <EIRDaily origin="monthly">0.0738</EIRDaily>
      <EIRDaily origin="monthly">0.0738</EIRDaily>
      <EIRDaily origin="monthly">0.0738</EIRDaily>
      <EIRDaily origin="monthly">0.0738</EIRDaily>
      <EIRDaily origin="monthly">0.0738</EIRDaily>
      <EIRDaily origin="monthly">0.0738</EIRDaily>
      <EIRDaily origin="monthly">0.0738</EIRDaily>
      <EIRDaily origin="monthly">0.3136</EIRDaily>
      <EIRDaily origin="monthly">0.3136</EIRDaily>
      <EIRDaily origin="monthly">0.3136</EIRDaily>
      <EIRDaily origin="monthly">0.3136</EIRDaily>
      <EIRDaily origin="monthly">0.3136</EIRDaily>
      <EIRDaily origin="monthly">0.3136</EIRDaily>
      <EIRDaily origin="monthly">0.3136</EIRDaily>
      <EIRDaily origin="monthly">0.3136</EIRDaily>
      <EIRDaily origin="monthly">0.3136</EIRDaily>
      <EIRDaily origin="monthly">0.3136</EIRDaily>
      <EIRDaily origin="monthly">0.3136</EIRDaily>
      <EIRDaily origin="monthly">0.3136</EIRDaily>
      <EIRDaily origin="monthly">0.3136</EIRDaily>
      <EIRDaily origin="monthly">0.3136</EIRDaily>
      <EIRDaily origin="monthly">0.3136</EIRDaily>
      <EIRDaily origin="monthly">0.3136</EIRDaily>
      <EIRDaily origin="monthly">0.3136</EIRDaily>
      <EIRDaily origin="monthly">0.3136</EIRDaily>
      <EIRDaily origin="monthly">0.3136</EIRDaily>
      <EIRDaily origin="monthly">0.3136</EIRDaily>
      <EIRDaily origin="monthly">0.3136</EIRDaily>
      <EIRDaily origin="monthly">0.3136</EIRDaily>
      <EIRDaily origin="monthly">0.3136</EIRDaily>
      <EIRDaily origin="monthly">0.3136</EIRDaily>
      <EIRDaily origin="monthly">0.3136</EIRDaily>
      <EIRDaily origin="monthly">0.3136</EIRDaily>
      <EIRDaily origin="monthly">0.3136</EIRDaily>
      <EIRDaily origin="monthly">0.3136</EIRDaily>
      <EIRDaily origin="monthly">0.3136</EIRDaily>
      <EIRDaily origin="monthly">0.3136</EIRDaily>
      <EIRDaily origin="monthly">0.2767</EIRDaily>
      <EIRDaily origin="monthly">0.2767</EIRDaily>
      <EIRDaily origin="monthly">0.2767</EIRDaily>
      <EIRDaily origin="monthly">0.2767</EIRDaily>
      <EIRDaily origin="monthly">0.2767</EIRDaily>
      <EIRDaily origin="monthly">0.2767</EIRDaily>
      <EIRDaily origin="monthly">0.2767</EIRDaily>
      <EIRDaily origin="monthly">0.2767</EIRDaily>
      <EIRDaily origin="monthly">0.2767</EIRDaily>
      <EIRDaily origin="monthly">0.2767</EIRDaily>
      <EIRDaily origin="monthly">0.2767</EIRDaily>
      <EIRDaily origin="monthly">0.2767</EIRDaily>
      <EIRDaily origin="monthly">0.2767</EIRDaily>
      <EIRDaily origin="monthly">0.2767</EIRDaily>
      <EIRDaily origin="monthly">0.2767</EIRDaily>
      <EIRDaily origin="monthly">0.2767</EIRDaily>
      <EIRDaily origin="monthly">0.2767</EIRDaily>
      <EIRDaily origin="monthly">0.2767</EIRDaily>
      <EIRDaily origin="monthly">0.2767</EIRDaily>
      <EIRDaily origin="monthly">0.2767</EIRDaily>
      <EIRDaily origin="monthly">0.2767</EIRDaily>
      <EIRDaily origin="monthly">0.2767</EIRDaily>
      <EIRDaily origin="monthly">0.2767</EIRDaily>
      <EIRDaily origin="monthly">0.2767</EIRDaily>
      <EIRDaily origin="monthly">0.2767</EIRDaily>
      <EIRDaily origin="monthly">0.2767</EIRDaily>
      <EIRDaily origin="monthly">0.2767</EIRDaily>
      <EIRDaily origin="monthly">0.2767</EIRDaily>
      <EIRDaily origin="monthly">0.2767</EIRDaily>
      <EIRDaily origin="monthly">0.2767</EIRDaily>
      <EIRDaily origin="monthly">0.9038</EIRDaily>
      <EIRDaily origin="monthly">0.9038</EIRDaily>
      <EIRDaily origin="monthly">0.9038</EIRDaily>
      <EIRDaily origin="monthly">0.9038</EIRDaily>
      <EIRDaily origin="monthly">0.9038</EIRDaily>
      <EIRDaily origin="monthly">0.9038</EIRDaily>
      <EIRDaily origin="monthly">0.9038</EIRDaily>
      <EIRDaily origin="monthly">0.9038</EIRDaily>
      <EIRDaily origin="monthly">0.9038</EIRDaily>
      <EIRDaily origin="monthly">0.9038</EIRDaily>
      <EIRDaily origin="monthly">0.9038</EIRDaily>
      <EIRDaily origin="monthly">0.9038</EIRDaily>
      <EIRDaily origin="monthly">0.9038</EIRDaily>
      <EIRDaily origin="monthly">0.9038</EIRDaily>
      <EIRDaily origin="monthly">0.9038</EIRDaily>
      <EIRDaily origin="monthly">0.9038</EIRDaily>
      <EIRDaily origin="monthly">0.9038</EIRDaily>
      <EIRDaily origin="monthly">0.9038</EIRDaily>
      <EIRDaily origin="monthly">0.9038</EIRDaily>
      <EIRDaily origin="monthly">0.9038</EIRDaily>
      <EIRDaily origin="monthly">0.9038</EIRDaily>
      <EIRDaily origin="monthly">0.9038</EIRDaily>
      <EIRDaily origin="monthly">0.9038</EIRDaily>
      <EIRDaily origin="monthly">0.9038</EIRDaily>
      <EIRDaily origin="monthly">0.9038</EIRDaily>
      <EIRDaily origin="monthly">0.9038</EIRDaily>
      <EIRDaily origin="monthly">0.9038</EIRDaily>
      <EIRDaily origin="monthly">0.9038</EIRDaily>
      <EIRDaily origin="monthly">0.9038</EIRDaily>
      <EIRDaily origin="monthly">0.9038</EIRDaily>
      <EIRDaily origin="monthly">0.9038</EIRDaily>
      <EIRDaily origin="monthly">0.3874</EIRDaily>
      <EIRDaily origin="monthly">0.3874</EIRDaily>
      <EIRDaily origin="monthly">0.3874</EIRDaily>
      <EIRDaily origin="monthly">0.3874</EIRDaily>
      <EIRDaily origin="monthly">0.3874</EIRDaily>
      <EIRDaily origin="monthly">0.3874</EIRDaily>
      <EIRDaily origin="monthly">0.3874</EIRDaily>
      <EIRDaily origin="monthly">0.3874</EIRDaily>
      <EIRDaily origin="monthly">0.3874</EIRDaily>
      <EIRDaily origin="monthly">0.3874</EIRDaily>
      <EIRDaily origin="monthly">0.3874</EIRDaily>
      <EIRDaily origin="monthly">0.3874</EIRDaily>
      <EIRDaily origin="monthly">0.3874</EIRDaily>
      <EIRDaily origin="monthly">0.3874</EIRDaily>
      <EIRDaily origin="monthly">0.3874</EIRDaily>
      <EIRDaily origin="monthly">0.3874</EIRDaily>
      <EIRDaily origin="monthly">0.3874</EIRDaily>
      <EIRDaily origin="monthly">0.3874</EIRDaily>
      <EIRDaily origin="monthly">0.3874</EIRDaily>
      <EIRDaily origin="monthly">0.3874</EIRDaily>
      <EIRDaily origin="monthly">0.3874</EIRDaily>
      <EIRDaily origin="monthly">0.3874</EIRDaily>
      <EIRDaily origin="monthly">0.3874</EIRDaily>
      <EIRDaily origin="monthly">0.3874</EIRDaily>
      <EIRDaily origin="monthly">0.3874</EIRDaily>
      <EIRDaily origin="monthly">0.3874</EIRDaily>
      <EIRDaily origin="monthly">0.3874</EIRDaily>
      <EIRDaily origin="monthly">0.3874</EIRDaily>
      <EIRDaily origin="monthly">0.3874</EIRDaily>
      <EIRDaily origin="monthly">0.3874</EIRDaily>
      <EIRDaily origin="monthly">0.8485</EIRDaily>
      <EIRDaily origin="monthly">0.8485</EIRDaily>
      <EIRDaily origin="monthly">0.8485</EIRDaily>
      <EIRDaily origin="monthly">0.8485</EIRDaily>
      <EIRDaily origin="monthly">0.8485</EIRDaily>
      <EIRDaily origin="monthly">0.8485</EIRDaily>
      <EIRDaily origin="monthly">0.8485</EIRDaily>
      <EIRDaily origin="monthly">0.8485</EIRDaily>
      <EIRDaily origin="monthly">0.8485</EIRDaily>
      <EIRDaily origin="monthly">0.8485</EIRDaily>
      <EIRDaily origin="monthly">0.8485</EIRDaily>
      <EIRDaily origin="monthly">0.8485</EIRDaily>
      <EIRDaily origin="monthly">0.8485</EIRDaily>
      <EIRDaily origin="monthly">0.8485</EIRDaily>
      <EIRDaily origin="monthly">0.8485</EIRDaily>
      <EIRDaily origin="monthly">0.8485</EIRDaily>
      <EIRDaily origin="monthly">0.8485</EIRDaily>
      <EIRDaily origin="monthly">0.8485</EIRDaily>
      <EIRDaily origin="monthly">0.8485</EIRDaily>
      <EIRDaily origin="monthly">0.8485</EIRDaily>
      <EIRDaily origin="monthly">0.8485</EIRDaily>
      <EIRDaily origin="monthly">0.8485</EIRDaily>
      <EIRDaily origin="monthly">0.8485</EIRDaily>
      <EIRDaily origin="monthly">0.8485</EIRDaily>
      <EIRDaily origin="monthly">0.8485</EIRDaily>
      <EIRDaily origin="monthly">0.8485</EIRDaily>
      <EIRDaily origin="monthly">0.8485</EIRDaily>
      <EIRDaily origin="monthly">0.8485</EIRDaily>
      <EIRDaily origin="monthly">0.8485</EIRDaily>
      <EIRDaily origin="monthly">0.8485</EIRDaily>
      <EIRDaily origin="monthly">0.8485</EIRDaily>
      <EIRDaily origin="monthly">0.3505</EIRDaily>
      <EIRDaily origin="monthly">0.3505</EIRDaily>
      <EIRDaily origin="monthly">0.3505</EIRDaily>
      <EIRDaily origin="monthly">0.3505</EIRDaily>
      <EIRDaily origin="monthly">0.3505</EIRDaily>
      <EIRDaily origin="monthly">0.3505</EIRDaily>
      <EIRDaily origin="monthly">0.3505</EIRDaily>
      <EIRDaily origin="monthly">0.3505</EIRDaily>
      <EIRDaily origin="monthly">0.3505</EIRDaily>
      <EIRDaily origin="monthly">0.3505</EIRDaily>
      <EIRDaily origin="monthly">0.3505</EIRDaily>
      <EIRDaily origin="monthly">0.3505</EIRDaily>
      <EIRDaily origin="monthly">0.3505</EIRDaily>
      <EIRDaily origin="monthly">0.3505</EIRDaily>
      <EIRDaily origin="monthly">0.3505</EIRDaily>
      <EIRDaily origin="monthly">0.3505</EIRDaily>
      <EIRDaily origin="monthly">0.3505</EIRDaily>
      <EIRDaily origin="monthly">0.3505</EIRDaily>
      <EIRDaily origin="monthly">0.3505</EIRDaily>
      <EIRDaily origin="monthly">0.3505</EIRDaily>
      <EIRDaily origin="monthly">0.3505</EIRDaily>
      <EIRDaily origin="monthly">0.3505</EIRDaily>
      <EIRDaily origin="monthly">0.3505</EIRDaily>
      <EIRDaily origin="monthly">0.3505</EIRDaily>
      <EIRDaily origin="monthly">0.3505</EIRDaily>
      <EIRDaily origin="monthly">0.3505</EIRDaily>
      <EIRDaily origin="monthly">0.3505</EIRDaily>
      <EIRDaily origin="monthly">0.3505</EIRDaily>
      <EIRDaily origin="monthly">0.3505</EIRDaily>
      <EIRDaily origin="monthly">0.3505</EIRDaily>
      <EIRDaily origin="monthly">0.1476</EIRDaily>
      <EIRDaily origin="monthly">0.1476</EIRDaily>
      <EIRDaily origin="monthly">0.1476</EIRDaily>
      <EIRDaily origin="monthly">0.1476</EIRDaily>
      <EIRDaily origin="monthly">0.1476</EIRDaily>
      <EIRDaily origin="monthly">0.1476</EIRDaily>
      <EIRDaily origin="monthly">0.1476</EIRDaily>
      <EIRDaily origin="monthly">0.1476</EIRDaily>
      <EIRDaily origin="monthly">0.1476</EIRDaily>
      <EIRDaily origin="monthly">0.1476</EIRDaily>
      <EIRDaily origin="monthly">0.1476</EIRDaily>
      <EIRDaily origin="monthly">0.1476</EIRDaily>
      <EIRDaily origin="monthly">0.1476</EIRDaily>
      <EIRDaily origin="monthly">0.1476</EIRDaily>
      <EIRDaily origin="monthly">0.1476</EIRDaily>
      <EIRDaily origin="monthly">0.1476</EIRDaily>
      <EIRDaily origin="monthly">0.1476</EIRDaily>
      <EIRDaily origin="monthly">0.1476</EIRDaily>
      <EIRDaily origin="monthly">0.1476</EIRDaily>
      <EIRDaily origin="monthly">0.1476</EIRDaily>
      <EIRDaily origin="monthly">0.1476</EIRDaily>
      <EIRDaily origin="monthly">0.1476</EIRDaily>
      <EIRDaily origin="monthly">0.1476</EIRDaily>
      <EIRDaily origin="monthly">0.1476</EIRDaily>
      <EIRDaily origin="monthly">0.1476</EIRDaily>
      <EIRDaily origin="monthly">0.1476</EIRDaily>
      <EIRDaily origin="monthly">0.1476</EIRDaily>
      <EIRDaily origin="monthly">0.1476</EIRDaily>
      <EIRDaily origin="monthly">0.1476</EIRDaily>
      <EIRDaily origin="monthly">0.1476</EIRDaily>
      <EIRDaily origin="monthly">0.0369</EIRDaily>
      <EIRDaily origin="monthly">0.0369</EIRDaily>
      <EIRDaily origin="monthly">0.0369</EIRDaily>
      <EIRDaily origin="monthly">0.0369</EIRDaily>
      <EIRDaily origin="monthly">0.0369</EIRDaily>
      <EIRDaily origin="monthly">0.0369</EIRDaily>
      <EIRDaily origin="monthly">0.0369</EIRDaily>
      <EIRDaily origin="monthly">0.0369</EIRDaily>
      <EIRDaily origin="monthly">0.0369</EIRDaily>
      <EIRDaily origin="monthly">0.0369</EIRDaily>
      <EIRDaily origin="monthly">0.0369</EIRDaily>
      <EIRDaily origin="monthly">0.0369</EIRDaily>
      <EIRDaily origin="monthly">0.0369</EIRDaily>
      <EIRDaily origin="monthly">0.0369</EIRDaily>
      <EIRDaily origin="monthly">0.0369</EIRDaily>
      <EIRDaily origin="monthly">0.0369</EIRDaily>
      <EIRDaily origin="monthly">0.0369</EIRDaily>
      <EIRDaily origin="monthly">0.0369</EIRDaily>
      <EIRDaily origin="monthly">0.0369</EIRDaily>
      <EIRDaily origin="monthly">0.0369</EIRDaily>
      <EIRDaily origin="monthly">0.0369</EIRDaily>
      <EIRDaily origin="monthly">0.0369</EIRDaily>
      <EIRDaily origin="monthly">0.0369</EIRDaily>
      <EIRDaily origin="monthly">0.0369</EIRDaily>
      <EIRDaily origin="monthly">0.0369</EIRDaily>
      <EIRDaily origin="monthly">0.0369</EIRDaily>
      <EIRDaily origin="monthly">0.0369</EIRDaily>
      <EIRDaily origin="monthly">0.0369</EIRDaily>
      <EIRDaily origin="monthly">0.0369</EIRDaily>
      <EIRDaily origin="monthly">0.0369</EIRDaily>
      <EIRDaily origin="monthly">0.0369</EIRDaily>
      <EIRDaily origin="monthly">0.0922</EIRDaily>
      <EIRDaily origin="monthly">0.0922</EIRDaily>
      <EIRDaily origin="monthly">0.0922</EIRDaily>
      <EIRDaily origin="monthly">0.0922</EIRDaily>
      <EIRDaily origin="monthly">0.0922</EIRDaily>
      <EIRDaily origin="monthly">0.0922</EIRDaily>
      <EIRDaily origin="monthly">0.0922</EIRDaily>
      <EIRDaily origin="monthly">0.0922</EIRDaily>
      <EIRDaily origin="monthly">0.0922</EIRDaily>
      <EIRDaily origin="monthly">0.0922</EIRDaily>
      <EIRDaily origin="monthly">0.0922</EIRDaily>
      <EIRDaily origin="monthly">0.0922</EIRDaily>
      <EIRDaily origin="monthly">0.0922</EIRDaily>
      <EIRDaily origin="monthly">0.0922</EIRDaily>
      <EIRDaily origin="monthly">0.0922</EIRDaily>
      <EIRDaily origin="monthly">0.0922</EIRDaily>
      <EIRDaily origin="monthly">0.0922</EIRDaily>
      <EIRDaily origin="monthly">0.0922</EIRDaily>
      <EIRDaily origin="monthly">0.0922</EIRDaily>
      <EIRDaily origin="monthly">0.0922</EIRDaily>
      <EIRDaily origin="monthly">0.0922</EIRDaily>
      <EIRDaily origin="monthly">0.0922</EIRDaily>
      <EIRDaily origin="monthly">0.0922</EIRDaily>
      <EIRDaily origin="monthly">0.0922</EIRDaily>
      <EIRDaily origin="monthly">0.0922</EIRDaily>
      <EIRDaily origin="monthly">0.0922</EIRDaily>
      <EIRDaily origin="monthly">0.0922</EIRDaily>
      <EIRDaily origin="monthly">0.0922</EIRDaily>
      <EIRDaily origin="monthly">0.0922</EIRDaily>
      <EIRDaily origin="monthly">0.0922</EIRDaily>
      <EIRDaily origin="monthly">0.0922</EIRDaily>
      <EIRDaily origin="monthly">0.0922</EIRDaily>
      <EIRDaily origin="monthly">0.0922</EIRDaily>
      <EIRDaily origin="monthly">0.0922</EIRDaily>
      <EIRDaily origin="monthly">0.0922</EIRDaily>
      <EIRDaily origin="monthly">0.0922</EIRDaily>
      <EIRDaily origin="monthly">0.0922</EIRDaily>
      <EIRDaily origin="monthly">0.0922</EIRDaily>
      <EIRDaily origin="monthly">0.0922</EIRDaily>
      <EIRDaily origin="monthly">0.0922</EIRDaily>
      <EIRDaily origin="monthly">0.0922</EIRDaily>
      <EIRDaily origin="monthly">0.0922</EIRDaily>
      <EIRDaily origin="monthly">0.0922</EIRDaily>
      <EIRDaily origin="monthly">0.0922</EIRDaily>
      <EIRDaily origin="monthly">0.0922</EIRDaily>
      <EIRDaily origin="monthly">0.0922</EIRDaily>
      <EIRDaily origin="monthly">0.0922</EIRDaily>
      <EIRDaily origin="monthly">0.0922</EIRDaily>
      <EIRDaily origin="monthly">0.0922</EIRDaily>
      <EIRDaily origin="monthly">0.0922</EIRDaily>
      <EIRDaily origin="monthly">0.0922</EIRDaily>
      <EIRDaily origin="monthly">0.0922</EIRDaily>
      <EIRDaily origin="monthly">0.0922</EIRDaily>
      <EIRDaily origin="monthly">0.0922</EIRDaily>
      <EIRDaily origin="monthly">0.0922</EIRDaily>
      <EIRDaily origin="monthly">0.0922</EIRDaily>
      <EIRDaily origin="monthly">0.0922</EIRDaily>
      <EIRDaily origin="monthly">0.0922</EIRDaily>
      <EIRDaily origin="monthly">0.0922</EIRDaily>
      <EIRDaily origin="monthly">0.0922</EIRDaily>
      <EIRDaily origin="monthly">0.0922</EIRDaily>
      <EIRDaily origin="monthly">0.0553</EIRDaily>
      <EIRDaily origin="monthly">0.0553</EIRDaily>
      <EIRDaily origin="monthly">0.0553</EIRDaily>
      <EIRDaily origin="monthly">0.0553</EIRDaily>
      <EIRDaily origin="monthly">0.0553</EIRDaily>
      <EIRDaily origin="monthly">0.0553</EIRDaily>
      <EIRDaily origin="monthly">0.0553</EIRDaily>
      <EIRDaily origin="monthly">0.0553</EIRDaily>
      <EIRDaily origin="monthly">0.0553</EIRDaily>
      <EIRDaily origin="monthly">0.0553</EIRDaily>
      <EIRDaily origin="monthly">0.0553</EIRDaily>
      <EIRDaily origin="monthly">0.0553</EIRDaily>
      <EIRDaily origin="monthly">0.0553</EIRDaily>
      <EIRDaily origin="monthly">0.0553</EIRDaily>
      <EIRDaily origin="monthly">0.0553</EIRDaily>
      <EIRDaily origin="monthly">0.0553</EIRDaily>
      <EIRDaily origin="monthly">0.0553</EIRDaily>
      <EIRDaily origin="monthly">0.0553</EIRDaily>
      <EIRDaily origin="monthly">0.0553</EIRDaily>
      <EIRDaily origin="monthly">0.0553</EIRDaily>
      <EIRDaily origin="monthly">0.0553</EIRDaily>
      <EIRDaily origin="monthly">0.0553</EIRDaily>
      <EIRDaily origin="monthly">0.0553</EIRDaily>
      <EIRDaily origin="monthly">0.0553</EIRDaily>
      <EIRDaily origin="monthly">0.0553</EIRDaily>
      <EIRDaily origin="monthly">0.0553</EIRDaily>
      <EIRDaily origin="monthly">0.0553</EIRDaily>
      <EIRDaily origin="monthly">0.0553</EIRDaily>
      <EIRDaily origin="monthly">0.0553</EIRDaily>
      <EIRDaily origin="monthly">0.0553</EIRDaily>
      <EIRDaily origin="monthly">0.0184</EIRDaily>
      <EIRDaily origin="monthly">0.0184</EIRDaily>
      <EIRDaily origin="monthly">0.0184</EIRDaily>
      <EIRDaily origin="monthly">0.0184</EIRDaily>
      <EIRDaily origin="monthly">0.0184</EIRDaily>
      <EIRDaily origin="monthly">0.0184</EIRDaily>
      <EIRDaily origin="monthly">0.0184</EIRDaily>
      <EIRDaily origin="monthly">0.0184</EIRDaily>
      <EIRDaily origin="monthly">0.0184</EIRDaily>
      <EIRDaily origin="monthly">0.0184</EIRDaily>
      <EIRDaily origin="monthly">0.0184</EIRDaily>
      <EIRDaily origin="monthly">0.0184</EIRDaily>
      <EIRDaily origin="monthly">0.0184</EIRDaily>
      <EIRDaily origin="monthly">0.0184</EIRDaily>
      <EIRDaily origin="monthly">0.0184</EIRDaily>
      <EIRDaily origin="monthly">0.0184</EIRDaily>
      <EIRDaily origin="monthly">0.0184</EIRDaily>
      <EIRDaily origin="monthly">0.0184</EIRDaily>
      <EIRDaily origin="monthly">0.0184</EIRDaily>
      <EIRDaily origin="monthly">0.0184</EIRDaily>
      <EIRDaily origin="monthly">0.0184</EIRDaily>
      <EIRDaily origin="monthly">0.0184</EIRDaily>
      <EIRDaily origin="monthly">0.0184</EIRDaily>
      <EIRDaily origin="monthly">0.0184</EIRDaily>
      <EIRDaily origin="monthly">0.0184</EIRDaily>
      <EIRDaily origin="monthly">0.0184</EIRDaily>
      <EIRDaily origin="monthly">0.0184</EIRDaily>
      <EIRDaily origin="monthly">0.0184</EIRDaily>
      <EIRDaily origin="monthly">0.0184</EIRDaily>
      <EIRDaily origin="monthly">0.0184</EIRDaily>
      <EIRDaily origin="monthly">0.0738</EIRDaily>
      <EIRDaily origin="monthly">0.0738</EIRDaily>
      <EIRDaily origin="monthly">0.0738</EIRDaily>
      <EIRDaily origin="monthly">0.0738</EIRDaily>
      <EIRDaily origin="monthly">0.0738</EIRDaily>
      <EIRDaily origin="monthly">0.0738</EIRDaily>
      <EIRDaily origin="monthly">0.0738</EIRDaily>
      <EIRDaily origin="monthly">0.0738</EIRDaily>
      <EIRDaily origin="monthly">0.0738</EIRDaily>
      <EIRDaily origin="monthly">0.0738</EIRDaily>
      <EIRDaily origin="monthly">0.0738</EIRDaily>
      <EIRDaily origin="monthly">0.0738</EIRDaily>
      <EIRDaily origin="monthly">0.0738</EIRDaily>
      <EIRDaily origin="monthly">0.0738</EIRDaily>
      <EIRDaily origin="monthly">0.0738</EIRDaily>
      <EIRDaily origin="monthly">0.0738</EIRDaily>
      <EIRDaily origin="monthly">0.0738</EIRDaily>
      <EIRDaily origin="monthly">0.0738</EIRDaily>
      <EIRDaily origin="monthly">0.0738</EIRDaily>
      <EIRDaily origin="monthly">0.0738</EIRDaily>
      <EIRDaily origin="monthly">0.0738</EIRDaily>
      <EIRDaily origin="monthly">0.0738</EIRDaily>
      <EIRDaily origin="monthly">0.0738</EIRDaily>
      <EIRDaily origin="monthly">0.0738</EIRDaily>
      <EIRDaily origin="monthly">0.0738</EIRDaily>
      <EIRDaily origin="monthly">0.0738</EIRDaily>
      <EIRDaily origin="monthly">0.0738</EIRDaily>
      <EIRDaily origin="monthly">0.0738</EIRDaily>
      <EIRDaily origin="monthly">0.0738</EIRDaily>
      <EIRDaily origin="monthly">0.0738</EIRDaily>
      <EIRDaily origin="monthly">0.0738</EIRDaily>
      <EIRDaily origin="monthly">0.0738</EIRDaily>
      <EIRDaily origin="monthly">0.0738</EIRDaily>
      <EIRDaily origin="monthly">0.0738</EIRDaily>
      <EIRDaily origin="monthly">0.0738</EIRDaily>
      <EIRDaily origin="monthly">0.0738</EIRDaily>
      <EIRDaily origin="monthly">0.0738</EIRDaily>
      <EIRDaily origin="monthly">0.0738</EIRDaily>
      <EIRDaily origin="monthly">0.0738</EIRDaily>
      <EIRDaily origin="monthly">0.0738</EIRDaily>
      <EIRDaily origin="monthly">0.0738</EIRDaily>
      <EIRDaily origin="monthly">0.0738</EIRDaily>
      <EIRDaily origin="monthly">0.0738</EIRDaily>
      <EIRDaily origin="monthly">0.0738</EIRDaily>
      <EIRDaily origin="monthly">0.0738</EIRDaily>
      <EIRDaily origin="monthly">0.0738</EIRDaily>
      <EIRDaily origin="monthly">0.0738</EIRDaily>
      <EIRDaily origin="monthly">0.0738</EIRDaily>
      <EIRDaily origin="monthly">0.0738</EIRDaily>
      <EIRDaily origin="monthly">0.0738</EIRDaily>
      <EIRDaily origin="monthly">0.0738</EIRDaily>
      <EIRDaily origin="monthly">0.0738</EIRDaily>
      <EIRDaily origin="monthly">0.0738</EIRDaily>
      <EIRDaily origin="monthly">0.0738</EIRDaily>
      <EIRDaily origin="monthly">0.0738</EIRDaily>
      <EIRDaily origin="monthly">0.0738</EIRDaily>
      <EIRDaily origin="monthly">0.0738</EIRDaily>
      <EIRDaily origin="monthly">0.0738</EIRDaily>
      <EIRDaily origin="monthly">0.0738</EIRDaily>
      <EIRDaily origin="monthly">0.0738</EIRDaily>
      <EIRDaily origin="monthly">0.0738</EIRDaily>
      <EIRDaily origin="monthly">0.3874</EIRDaily>
      <EIRDaily origin="monthly">0.3874</EIRDaily>
      <EIRDaily origin="monthly">0.3874</EIRDaily>
      <EIRDaily origin="monthly">0.3874</EIRDaily>
      <EIRDaily origin="monthly">0.3874</EIRDaily>
      <EIRDaily origin="monthly">0.3874</EIRDaily>
      <EIRDaily origin="monthly">0.3874</EIRDaily>
      <EIRDaily origin="monthly">0.3874</EIRDaily>
      <EIRDaily origin="monthly">0.3874</EIRDaily>
      <EIRDaily origin="monthly">0.3874</EIRDaily>
      <EIRDaily origin="monthly">0.3874</EIRDaily>
      <EIRDaily origin="monthly">0.3874</EIRDaily>
      <EIRDaily origin="monthly">0.3874</EIRDaily>
      <EIRDaily origin="monthly">0.3874</EIRDaily>
      <EIRDaily origin="monthly">0.3874</EIRDaily>
      <EIRDaily origin="monthly">0.3874</EIRDaily>
      <EIRDaily origin="monthly">0.3874</EIRDaily>
      <EIRDaily origin="monthly">0.3874</EIRDaily>
      <EIRDaily origin="monthly">0.3874</EIRDaily>
      <EIRDaily origin="monthly">0.3874</EIRDaily>
      <EIRDaily origin="monthly">0.3874</EIRDaily>
      <EIRDaily origin="monthly">0.3874</EIRDaily>
      <EIRDaily origin="monthly">0.3874</EIRDaily>
      <EIRDaily origin="monthly">0.3874</EIRDaily>
      <EIRDaily origin="monthly">0.3874</EIRDaily>
      <EIRDaily origin="monthly">0.3874</EIRDaily>
      <EIRDaily origin="monthly">0.3874</EIRDaily>
      <EIRDaily origin="monthly">0.3874</EIRDaily>
      <EIRDaily origin="monthly">0.3874</EIRDaily>
      <EIRDaily origin="monthly">0.3874</EIRDaily>
      <EIRDaily origin="monthly">0.3874</EIRDaily>
      <EIRDaily origin="monthly">1.6417</EIRDaily>
      <EIRDaily origin="monthly">1.6417</EIRDaily>
      <EIRDaily origin="monthly">1.6417</EIRDaily>
      <EIRDaily origin="monthly">1.6417</EIRDaily>
      <EIRDaily origin="monthly">1.6417</EIRDaily>
      <EIRDaily origin="monthly">1.6417</EIRDaily>
      <EIRDaily origin="monthly">1.6417</EIRDaily>
      <EIRDaily origin="monthly">1.6417</EIRDaily>
      <EIRDaily origin="monthly">1.6417</EIRDaily>
      <EIRDaily origin="monthly">1.6417</EIRDaily>
      <EIRDaily origin="monthly">1.6417</EIRDaily>
      <EIRDaily origin="monthly">1.6417</EIRDaily>
      <EIRDaily origin="monthly">1.6417</EIRDaily>
      <EIRDaily origin="monthly">1.6417</EIRDaily>
      <EIRDaily origin="monthly">1.6417</EIRDaily>
      <EIRDaily origin="monthly">1.6417</EIRDaily>
      <EIRDaily origin="monthly">1.6417</EIRDaily>
      <EIRDaily origin="monthly">1.6417</EIRDaily>
      <EIRDaily origin="monthly">1.6417</EIRDaily>
      <EIRDaily origin="monthly">1.6417</EIRDaily>
      <EIRDaily origin="monthly">1.6417</EIRDaily>
      <EIRDaily origin="monthly">1.6417</EIRDaily>
      <EIRDaily origin="monthly">1.6417</EIRDaily>
      <EIRDaily origin="monthly">1.6417</EIRDaily>
      <EIRDaily origin="monthly">1.6417</EIRDaily>
      <EIRDaily origin="monthly">1.6417</EIRDaily>
      <EIRDaily origin="monthly">1.6417</EIRDaily>
      <EIRDaily origin="monthly">1.6417</EIRDaily>
      <EIRDaily origin="monthly">1.6417</EIRDaily>
      <EIRDaily origin="monthly">1.6417</EIRDaily>
      <EIRDaily origin="monthly">1.3096</EIRDaily>
      <EIRDaily origin="monthly">1.3096</EIRDaily>
      <EIRDaily origin="monthly">1.3096</EIRDaily>
      <EIRDaily origin="monthly">1.3096</EIRDaily>
      <EIRDaily origin="monthly">1.3096</EIRDaily>
      <EIRDaily origin="monthly">1.3096</EIRDaily>
      <EIRDaily origin="monthly">1.3096</EIRDaily>
      <EIRDaily origin="monthly">1.3096</EIRDaily>
      <EIRDaily origin="monthly">1.3096</EIRDaily>
      <EIRDaily origin="monthly">1.3096</EIRDaily>
      <EIRDaily origin="monthly">1.3096</EIRDaily>
      <EIRDaily origin="monthly">1.3096</EIRDaily>
      <EIRDaily origin="monthly">1.3096</EIRDaily>
      <EIRDaily origin="monthly">1.3096</EIRDaily>
      <EIRDaily origin="monthly">1.3096</EIRDaily>
      <EIRDaily origin="monthly">1.3096</EIRDaily>
      <EIRDaily origin="monthly">1.3096</EIRDaily>
      <EIRDaily origin="monthly">1.3096</EIRDaily>
      <EIRDaily origin="monthly">1.3096</EIRDaily>
      <EIRDaily origin="monthly">1.3096</EIRDaily>
      <EIRDaily origin="monthly">1.3096</EIRDaily>
      <EIRDaily origin="monthly">1.3096</EIRDaily>
      <EIRDaily origin="monthly">1.3096</EIRDaily>
      <EIRDaily origin="monthly">1.3096</EIRDaily>
      <EIRDaily origin="monthly">1.3096</EIRDaily>
      <EIRDaily origin="monthly">1.3096</EIRDaily>
      <EIRDaily origin="monthly">1.3096</EIRDaily>
      <EIRDaily origin="monthly">1.3096</EIRDaily>
      <EIRDaily origin="monthly">1.3096</EIRDaily>
      <EIRDaily origin="monthly">1.3096</EIRDaily>
      <EIRDaily origin="monthly">2.1397</EIRDaily>
      <EIRDaily origin="monthly">2.1397</EIRDaily>
      <EIRDaily origin="monthly">2.1397</EIRDaily>
      <EIRDaily origin="monthly">2.1397</EIRDaily>
      <EIRDaily origin="monthly">2.1397</EIRDaily>
      <EIRDaily origin="monthly">2.1397</EIRDaily>
      <EIRDaily origin="monthly">2.1397</EIRDaily>
      <EIRDaily origin="monthly">2.1397</EIRDaily>
      <EIRDaily origin="monthly">2.1397</EIRDaily>
      <EIRDaily origin="monthly">2.1397</EIRDaily>
      <EIRDaily origin="monthly">2.1397</EIRDaily>
      <EIRDaily origin="monthly">2.1397</EIRDaily>
      <EIRDaily origin="monthly">2.1397</EIRDaily>
      <EIRDaily origin="monthly">2.1397</EIRDaily>
      <EIRDaily origin="monthly">2.1397</EIRDaily>
      <EIRDaily origin="monthly">2.1397</EIRDaily>
      <EIRDaily origin="monthly">2.1397</EIRDaily>
      <EIRDaily origin="monthly">2.1397</EIRDaily>
      <EIRDaily origin="monthly">2.1397</EIRDaily>
      <EIRDaily origin="monthly">2.1397</EIRDaily>
      <EIRDaily origin="monthly">2.1397</EIRDaily>
      <EIRDaily origin="monthly">2.1397</EIRDaily>
      <EIRDaily origin="monthly">2.1397</EIRDaily>
      <EIRDaily origin="monthly">2.1397</EIRDaily>
      <EIRDaily origin="monthly">2.1397</EIRDaily>
      <EIRDaily origin="monthly">2.1397</EIRDaily>
      <EIRDaily origin="monthly">2.1397</EIRDaily>
      <EIRDaily origin="monthly">2.1397</EIRDaily>
      <EIRDaily origin="monthly">2.1397</EIRDaily>
      <EIRDaily origin="monthly">2.1397</EIRDaily>
      <EIRDaily origin="monthly">2.1397</EIRDaily>
      <EIRDaily origin="monthly">0.5349</EIRDaily>
      <EIRDaily origin="monthly">0.5349</EIRDaily>
      <EIRDaily origin="monthly">0.5349</EIRDaily>
      <EIRDaily origin="monthly">0.5349</EIRDaily>
      <EIRDaily origin="monthly">0.5349</EIRDaily>
      <EIRDaily origin="monthly">0.5349</EIRDaily>
      <EIRDaily origin="monthly">0.5349</EIRDaily>
      <EIRDaily origin="monthly">0.5349</EIRDaily>
      <EIRDaily origin="monthly">0.5349</EIRDaily>
      <EIRDaily origin="monthly">0.5349</EIRDaily>
      <EIRDaily origin="monthly">0.5349</EIRDaily>
      <EIRDaily origin="monthly">0.5349</EIRDaily>
      <EIRDaily origin="monthly">0.5349</EIRDaily>
      <EIRDaily origin="monthly">0.5349</EIRDaily>
      <EIRDaily origin="monthly">0.5349</EIRDaily>
      <EIRDaily origin="monthly">0.5349</EIRDaily>
      <EIRDaily origin="monthly">0.5349</EIRDaily>
      <EIRDaily origin="monthly">0.5349</EIRDaily>
      <EIRDaily origin="monthly">0.5349</EIRDaily>
      <EIRDaily origin="monthly">0.5349</EIRDaily>
      <EIRDaily origin="monthly">0.5349</EIRDaily>
      <EIRDaily origin="monthly">0.5349</EIRDaily>
      <EIRDaily origin="monthly">0.5349</EIRDaily>
      <EIRDaily origin="monthly">0.5349</EIRDaily>
      <EIRDaily origin="monthly">0.5349</EIRDaily>
      <EIRDaily origin="monthly">0.5349</EIRDaily>
      <EIRDaily origin="monthly">0.5349</EIRDaily>
      <EIRDaily origin="monthly">0.5349</EIRDaily>
      <EIRDaily origin="monthly">0.5349</EIRDaily>
      <EIRDaily origin="monthly">0.5349</EIRDaily>
      <EIRDaily origin="monthly">0.4796</EIRDaily>
      <EIRDaily origin="monthly">0.4796</EIRDaily>
      <EIRDaily origin="monthly">0.4796</EIRDaily>
      <EIRDaily origin="monthly">0.4796</EIRDaily>
      <EIRDaily origin="monthly">0.4796</EIRDaily>
      <EIRDaily origin="monthly">0.4796</EIRDaily>
      <EIRDaily origin="monthly">0.4796</EIRDaily>
      <EIRDaily origin="monthly">0.4796</EIRDaily>
      <EIRDaily origin="monthly">0.4796</EIRDaily>
      <EIRDaily origin="monthly">0.4796</EIRDaily>
      <EIRDaily origin="monthly">0.4796</EIRDaily>
      <EIRDaily origin="monthly">0.4796</EIRDaily>
      <EIRDaily origin="monthly">0.4796</EIRDaily>
      <EIRDaily origin="monthly">0.4796</EIRDaily>
      <EIRDaily origin="monthly">0.4796</EIRDaily>
      <EIRDaily origin="monthly">0.4796</EIRDaily>
      <EIRDaily origin="monthly">0.4796</EIRDaily>
      <EIRDaily origin="monthly">0.4796</EIRDaily>
      <EIRDaily origin="monthly">0.4796</EIRDaily>
      <EIRDaily origin="monthly">0.4796</EIRDaily>
      <EIRDaily origin="monthly">0.4796</EIRDaily>
      <EIRDaily origin="monthly">0.4796</EIRDaily>
      <EIRDaily origin="monthly">0.4796</EIRDaily>
      <EIRDaily origin="monthly">0.4796</EIRDaily>
      <EIRDaily origin="monthly">0.4796</EIRDaily>
      <EIRDaily origin="monthly">0.4796</EIRDaily>
      <EIRDaily origin="monthly">0.4796</EIRDaily>
      <EIRDaily origin="monthly">0.4796</EIRDaily>
      <EIRDaily origin="monthly">0.4796</EIRDaily>
      <EIRDaily origin="monthly">0.4796</EIRDaily>
      <EIRDaily origin="monthly">0.4796</EIRDaily>
      <EIRDaily origin="monthly">0.4796</EIRDaily>
      <EIRDaily origin="monthly">0.4796</EIRDaily>
      <EIRDaily origin="monthly">0.4796</EIRDaily>
      <EIRDaily origin="monthly">0.4796</EIRDaily>
      <EIRDaily origin="monthly">0.4796</EIRDaily>
      <EIRDaily origin="monthly">0.4796</EIRDaily>
      <EIRDaily origin="monthly">0.4796</EIRDaily>
      <EIRDaily origin="monthly">0.4796</EIRDaily>
      <EIRDaily origin="monthly">0.4796</EIRDaily>
      <EIRDaily origin="monthly">0.4796</EIRDaily>
      <EIRDaily origin="monthly">0.4796</EIRDaily>
      <EIRDaily origin="monthly">0.4796</EIRDaily>
      <EIRDaily origin="monthly">0.4796</EIRDaily>
      <EIRDaily origin="monthly">0.4796</EIRDaily>
      <EIRDaily origin="monthly">0.4796</EIRDaily>
      <EIRDaily origin="monthly">0.4796</EIRDaily>
      <EIRDaily origin="monthly">0.4796</EIRDaily>
      <EIRDaily origin="monthly">0.4796</EIRDaily>
      <EIRDaily origin="monthly">0.4796</EIRDaily>
      <EIRDaily origin="monthly">0.4796</EIRDaily>
      <EIRDaily origin="monthly">0.4796</EIRDaily>
      <EIRDaily origin="monthly">0.4796</EIRDaily>
      <EIRDaily origin="monthly">0.4796</EIRDaily>
      <EIRDaily origin="monthly">0.4796</EIRDaily>
      <EIRDaily origin="monthly">0.4796</EIRDaily>
      <EIRDaily origin="monthly">0.4796</EIRDaily>
      <EIRDaily origin="monthly">0.4796</EIRDaily>
      <EIRDaily origin="monthly">0.4796</EIRDaily>
      <EIRDaily origin="monthly">0.4796</EIRDaily>
      <EIRDaily origin="monthly">0.4796</EIRDaily>
      <EIRDaily origin="monthly">0.7009</EIRDaily>
      <EIRDaily origin="monthly">0.7009</EIRDaily>
      <EIRDaily origin="monthly">0.7009</EIRDaily>
      <EIRDaily origin="monthly">0.7009</EIRDaily>
      <EIRDaily origin="monthly">0.7009</EIRDaily>
      <EIRDaily origin="monthly">0.7009</EIRDaily>
      <EIRDaily origin="monthly">0.7009</EIRDaily>
      <EIRDaily origin="monthly">0.7009</EIRDaily>
      <EIRDaily origin="monthly">0.7009</EIRDaily>
      <EIRDaily origin="monthly">0.7009</EIRDaily>
      <EIRDaily origin="monthly">0.7009</EIRDaily>
      <EIRDaily origin="monthly">0.7009</EIRDaily>
      <EIRDaily origin="monthly">0.7009</EIRDaily>
      <EIRDaily origin="monthly">0.7009</EIRDaily>
      <EIRDaily origin="monthly">0.7009</EIRDaily>
      <EIRDaily origin="monthly">0.7009</EIRDaily>
      <EIRDaily origin="monthly">0.7009</EIRDaily>
      <EIRDaily origin="monthly">0.7009</EIRDaily>
      <EIRDaily origin="monthly">0.7009</EIRDaily>
      <EIRDaily origin="monthly">0.7009</EIRDaily>
      <EIRDaily origin="monthly">0.7009</EIRDaily>
      <EIRDaily origin="monthly">0.7009</EIRDaily>
      <EIRDaily origin="monthly">0.7009</EIRDaily>
      <EIRDaily origin="monthly">0.7009</EIRDaily>
      <EIRDaily origin="monthly">0.7009</EIRDaily>
      <EIRDaily origin="monthly">0.7009</EIRDaily>
      <EIRDaily origin="monthly">0.7009</EIRDaily>
      <EIRDaily origin="monthly">0.7009</EIRDaily>
      <EIRDaily origin="monthly">0.7009</EIRDaily>
      <EIRDaily origin="monthly">0.7009</EIRDaily>
      <EIRDaily origin="monthly">0.6640</EIRDaily>
      <EIRDaily origin="monthly">0.6640</EIRDaily>
      <EIRDaily origin="monthly">0.6640</EIRDaily>
      <EIRDaily origin="monthly">0.6640</EIRDaily>
      <EIRDaily origin="monthly">0.6640</EIRDaily>
      <EIRDaily origin="monthly">0.6640</EIRDaily>
      <EIRDaily origin="monthly">0.6640</EIRDaily>
      <EIRDaily origin="monthly">0.6640</EIRDaily>
      <EIRDaily origin="monthly">0.6640</EIRDaily>
      <EIRDaily origin="monthly">0.6640</EIRDaily>
      <EIRDaily origin="monthly">0.6640</EIRDaily>
      <EIRDaily origin="monthly">0.6640</EIRDaily>
      <EIRDaily origin="monthly">0.6640</EIRDaily>
      <EIRDaily origin="monthly">0.6640</EIRDaily>
      <EIRDaily origin="monthly">0.6640</EIRDaily>
      <EIRDaily origin="monthly">0.6640</EIRDaily>
      <EIRDaily origin="monthly">0.6640</EIRDaily>
      <EIRDaily origin="monthly">0.6640</EIRDaily>
      <EIRDaily origin="monthly">0.6640</EIRDaily>
      <EIRDaily origin="monthly">0.6640</EIRDaily>
      <EIRDaily origin="monthly">0.6640</EIRDaily>
      <EIRDaily origin="monthly">0.6640</EIRDaily>
      <EIRDaily origin="monthly">0.6640</EIRDaily>
      <EIRDaily origin="monthly">0.6640</EIRDaily>
      <EIRDaily origin="monthly">0.6640</EIRDaily>
      <EIRDaily origin="monthly">0.6640</EIRDaily>
      <EIRDaily origin="monthly">0.6640</EIRDaily>
      <EIRDaily origin="monthly">0.6640</EIRDaily>
      <EIRDaily origin="monthly">0.6640</EIRDaily>
      <EIRDaily origin="monthly">0.6640</EIRDaily>
      <EIRDaily origin="monthly">0.6640</EIRDaily>
      <EIRDaily origin="monthly">0.4242</EIRDaily>
      <EIRDaily origin="monthly">0.4242</EIRDaily>
      <EIRDaily origin="monthly">0.4242</EIRDaily>
      <EIRDaily origin="monthly">0.4242</EIRDaily>
      <EIRDaily origin="monthly">0.4242</EIRDaily>
      <EIRDaily origin="monthly">0.4242</EIRDaily>
      <EIRDaily origin="monthly">0.4242</EIRDaily>
      <EIRDaily origin="monthly">0.4242</EIRDaily>
      <EIRDaily origin="monthly">0.4242</EIRDaily>
      <EIRDaily origin="monthly">0.4242</EIRDaily>
      <EIRDaily origin="monthly">0.4242</EIRDaily>
      <EIRDaily origin="monthly">0.4242</EIRDaily>
      <EIRDaily origin="monthly">0.4242</EIRDaily>
      <EIRDaily origin="monthly">0.4242</EIRDaily>
      <EIRDaily origin="monthly">0.4242</EIRDaily>
      <EIRDaily origin="monthly">0.4242</EIRDaily>
      <EIRDaily origin="monthly">0.4242</EIRDaily>
      <EIRDaily origin="monthly">0.4242</EIRDaily>
      <EIRDaily origin="monthly">0.4242</EIRDaily>
      <EIRDaily origin="monthly">0.4242</EIRDaily>
      <EIRDaily origin="monthly">0.4242</EIRDaily>
      <EIRDaily origin="monthly">0.4242</EIRDaily>
      <EIRDaily origin="monthly">0.4242</EIRDaily>
      <EIRDaily origin="monthly">0.4242</EIRDaily>
      <EIRDaily origin="monthly">0.4242</EIRDaily>
      <EIRDaily origin="monthly">0.4242</EIRDaily>
      <EIRDaily origin="monthly">0.4242</EIRDaily>
      <EIRDaily origin="monthly">0.4242</EIRDaily>
      <EIRDaily origin="monthly">0.4242</EIRDaily>
      <EIRDaily origin="monthly">0.4242</EIRDaily>
      <EIRDaily origin="monthly">0.3136</EIRDaily>
      <EIRDaily origin="monthly">0.3136</EIRDaily>
      <EIRDaily origin="monthly">0.3136</EIRDaily>
      <EIRDaily origin="monthly">0.3136</EIRDaily>
      <EIRDaily origin="monthly">0.3136</EIRDaily>
      <EIRDaily origin="monthly">0.3136</EIRDaily>
      <EIRDaily origin="monthly">0.3136</EIRDaily>
      <EIRDaily origin="monthly">0.3136</EIRDaily>
      <EIRDaily origin="monthly">0.3136</EIRDaily>
      <EIRDaily origin="monthly">0.3136</EIRDaily>
      <EIRDaily origin="monthly">0.3136</EIRDaily>
      <EIRDaily origin="monthly">0.3136</EIRDaily>
      <EIRDaily origin="monthly">0.3136</EIRDaily>
      <EIRDaily origin="monthly">0.3136</EIRDaily>
      <EIRDaily origin="monthly">0.3136</EIRDaily>
      <EIRDaily origin="monthly">0.3136</EIRDaily>
      <EIRDaily origin="monthly">0.3136</EIRDaily>
      <EIRDaily origin="monthly">0.3136</EIRDaily>
      <EIRDaily origin="monthly">0.3136</EIRDaily>
      <EIRDaily origin="monthly">0.3136</EIRDaily>
      <EIRDaily origin="monthly">0.3136</EIRDaily>
      <EIRDaily origin="monthly">0.3136</EIRDaily>
      <EIRDaily origin="monthly">0.3136</EIRDaily>
      <EIRDaily origin="monthly">0.3136</EIRDaily>
      <EIRDaily origin="monthly">0.3136</EIRDaily>
      <EIRDaily origin="monthly">0.3136</EIRDaily>
      <EIRDaily origin="monthly">0.3136</EIRDaily>
      <EIRDaily origin="monthly">0.3136</EIRDaily>
      <EIRDaily origin="monthly">0.3136</EIRDaily>
      <EIRDaily origin="monthly">0.3136</EIRDaily>
      <EIRDaily origin="monthly">0.3136</EIRDaily>
      <EIRDaily origin="monthly">0.1107</EIRDaily>
      <EIRDaily origin="monthly">0.1107</EIRDaily>
      <EIRDaily origin="monthly">0.1107</EIRDaily>
      <EIRDaily origin="monthly">0.1107</EIRDaily>
      <EIRDaily origin="monthly">0.1107</EIRDaily>
      <EIRDaily origin="monthly">0.1107</EIRDaily>
      <EIRDaily origin="monthly">0.1107</EIRDaily>
      <EIRDaily origin="monthly">0.1107</EIRDaily>
      <EIRDaily origin="monthly">0.1107</EIRDaily>
      <EIRDaily origin="monthly">0.1107</EIRDaily>
      <EIRDaily origin="monthly">0.1107</EIRDaily>
      <EIRDaily origin="monthly">0.1107</EIRDaily>
      <EIRDaily origin="monthly">0.1107</EIRDaily>
      <EIRDaily origin="monthly">0.1107</EIRDaily>
      <EIRDaily origin="monthly">0.1107</EIRDaily>
      <EIRDaily origin="monthly">0.1107</EIRDaily>
      <EIRDaily origin="monthly">0.1107</EIRDaily>
      <EIRDaily origin="monthly">0.1107</EIRDaily>
      <EIRDaily origin="monthly">0.1107</EIRDaily>
      <EIRDaily origin="monthly">0.1107</EIRDaily>
      <EIRDaily origin="monthly">0.1107</EIRDaily>
      <EIRDaily origin="monthly">0.1107</EIRDaily>
      <EIRDaily origin="monthly">0.1107</EIRDaily>
      <EIRDaily origin="monthly">0.1107</EIRDaily>
      <EIRDaily origin="monthly">0.1107</EIRDaily>
      <EIRDaily origin="monthly">0.1107</EIRDaily>
      <EIRDaily origin="monthly">0.1107</EIRDaily>
      <EIRDaily origin="monthly">0.1107</EIRDaily>
      <EIRDaily origin="monthly">0.1107</EIRDaily>
      <EIRDaily origin="monthly">0.1107</EIRDaily>
      <EIRDaily origin="monthly">0.1291</EIRDaily>
      <EIRDaily origin="monthly">0.1291</EIRDaily>
      <EIRDaily origin="monthly">0.1291</EIRDaily>
      <EIRDaily origin="monthly">0.1291</EIRDaily>
      <EIRDaily origin="monthly">0.1291</EIRDaily>
      <EIRDaily origin="monthly">0.1291</EIRDaily>
      <EIRDaily origin="monthly">0.1291</EIRDaily>
      <EIRDaily origin="monthly">0.1291</EIRDaily>
      <EIRDaily origin="monthly">0.1291</EIRDaily>
      <EIRDaily origin="monthly">0.1291</EIRDaily>
      <EIRDaily origin="monthly">0.1291</EIRDaily>
      <EIRDaily origin="monthly">0.1291</EIRDaily>
      <EIRDaily origin="monthly">0.1291</EIRDaily>
      <EIRDaily origin="monthly">0.1291</EIRDaily>
      <EIRDaily origin="monthly">0.1291</EIRDaily>
      <EIRDaily origin="monthly">0.1291</EIRDaily>
      <EIRDaily origin="monthly">0.1291</EIRDaily>
      <EIRDaily origin="monthly">0.1291</EIRDaily>
      <EIRDaily origin="monthly">0.1291</EIRDaily>
      <EIRDaily origin="monthly">0.1291</EIRDaily>
      <EIRDaily origin="monthly">0.1291</EIRDaily>
      <EIRDaily origin="monthly">0.1291</EIRDaily>
      <EIRDaily origin="monthly">0.1291</EIRDaily>
      <EIRDaily origin="monthly">0.1291</EIRDaily>
      <EIRDaily origin="monthly">0.1291</EIRDaily>
      <EIRDaily origin="monthly">0.1291</EIRDaily>
      <EIRDaily origin="monthly">0.1291</EIRDaily>
      <EIRDaily origin="monthly">0.1291</EIRDaily>
      <EIRDaily origin="monthly">0.1291</EIRDaily>
      <EIRDaily origin="monthly">0.1291</EIRDaily>
      <EIRDaily origin="monthly">0.1291</EIRDaily>
      <EIRDaily origin="monthly">0.1291</EIRDaily>
    </nonVector>
  </entomology>
  <pharmacology>
    <treatments>
      <schedule name="effective">
        <medicate drug="effective" hour="0" mg="1"/>
      </schedule>
      <dosages name="one">
        <age lowerbound="0" dose_mult="1"/>
      </dosages>
    </treatments>
    <drugs>
      <drug abbrev="effective">
        <!-- This drug should kill ALL parasites on day of administration, but
          have ZERO remaining concentration by the next day (taking advantage of
          limited precision of doubles). Use a 1mg dose (all ages). -->
        <PD>
          <phenotype>
            <max_killing_rate>1e7</max_killing_rate>
            <IC50 mean="1"/>
            <slope>1</slope>
          </phenotype>
        </PD>
        <PK>
          <negligible_concentration>1e-5</negligible_concentration>
          <half_life>0.00069</half_life>
          <vol_dist mean="0.01667"/>
        </PK>
      </drug>
    </drugs>
  </pharmacology>
  <model>
    <ModelOptions>
      <option name="EMPIRICAL_WITHIN_HOST_MODEL" value="true"/>
      <option name="INCLUDES_PK_PD" value="true"/>
      <option name="CLINICAL_EVENT_SCHEDULER" value="true"/>
      <option name="INDIRECT_MORTALITY_FIX" value="false"/>
    </ModelOptions>
    <clinical healthSystemMemory="28"/>
    <human>
      <availabilityToMosquitoes>
        <group lowerbound="0.0" value="0.225940909648"/>
        <group lowerbound="1.0" value="0.286173633441"/>
        <group lowerbound="2.0" value="0.336898395722"/>
        <group lowerbound="3.0" value="0.370989854675"/>
        <group lowerbound="4.0" value="0.403114915112"/>
        <group lowerbound="5.0" value="0.442585112522"/>
        <group lowerbound="6.0" value="0.473839351511"/>
        <group lowerbound="7.0" value="0.512630464378"/>
        <group lowerbound="8.0" value="0.54487872702"/>
        <group lowerbound="9.0" value="0.581527755812"/>
        <group lowerbound="10.0" value="0.630257580698"/>
        <group lowerbound="11.0" value="0.663063362714"/>
        <group lowerbound="12.0" value="0.702417432755"/>
        <group lowerbound="13.0" value="0.734605377277"/>
        <group lowerbound="14.0" value="0.788908765653"/>
        <group lowerbound="15.0" value="0.839587932303"/>
        <group lowerbound="20.0" value="1.0"/>
        <group lowerbound="20.0" value="1.0"/>
      </availabilityToMosquitoes>
      <weight multStdDev="0.14">
        <group lowerbound="0.0" value="13.9856718"/>
        <group lowerbound="1.0" value="18.30372108"/>
        <group lowerbound="2.0" value="21.745749"/>
        <group lowerbound="3.0" value="24.25753512"/>
        <group lowerbound="4.0" value="26.06595444"/>
        <group lowerbound="5.0" value="28.48868784"/>
        <group lowerbound="6.0" value="30.84202788"/>
        <group lowerbound="7.0" value="33.48638244"/>
        <group lowerbound="8.0" value="35.20335432"/>
        <group lowerbound="9.0" value="37.19394024"/>
        <group lowerbound="10.0" value="40.1368962"/>
        <group lowerbound="11.0" value="42.00539916"/>
        <group lowerbound="12.0" value="44.53731348"/>
        <group lowerbound="13.0" value="46.77769728"/>
        <group lowerbound="14.0" value="49.48396092"/>
        <group lowerbound="15.0" value="54.36"/>
        <group lowerbound="20.0" value="60.0"/>
        <group lowerbound="20.0" value="60.0"/>
      </weight>
    </human>
<<<<<<< HEAD
    <computationParameters interval="1" iseed="1"/>
    <parameters latentp="3t">
      <parameter include="false" name="'-ln(1-Sinf)'" number="1" value="0.0507360000000001"/>
      <parameter include="false" name="Estar" number="2" value="0.03247"/>
      <parameter include="false" name="Simm" number="3" value="0.138161050830301"/>
      <parameter include="false" name="Xstar_p" number="4" value="1514.3858532337"/>
      <parameter include="false" name="gamma_p" number="5" value="2.03692533424484"/>
      <parameter include="false" name="sigma2i" number="6" value="10.1735986985258"/>
      <parameter include="false" name="CumulativeYstar" number="7" value="35158523.3113251"/>
      <parameter include="false" name="CumulativeHstar" number="8" value="97.3346527238977"/>
      <parameter include="false" name="'-ln(1-alpha_m)'" number="9" value="2.33031045876193"/>
      <parameter include="false" name="decay_m" number="10" value="2.53106547375805"/>
      <parameter include="false" name="sigma2_0" number="11" value="0.655747311168152"/>
      <parameter include="false" name="Xstar_v" number="12" value="0.916181104713054"/>
      <parameter include="false" name="Ystar2" number="13" value="6502.26335600001"/>
      <parameter include="false" name="alpha" number="14" value="142601.91252"/>
      <parameter include="false" name="Density bias (non Garki)" number="15" value="0.177378570987455"/>
      <parameter include="false" name="No Use 1" number="16" value="1"/>
      <parameter include="false" name="log oddsr CF community" number="17" value="0.736202"/>
      <parameter include="false" name="Indirect risk cofactor" number="18" value="0.018777338"/>
      <parameter include="false" name="Non-malaria infant mortality" number="19" value="49.5390466"/>
      <parameter include="false" name="Density bias (Garki)" number="20" value="4.79610772546704"/>
      <parameter include="false" name="Severe Malaria Threshhold" number="21" value="784455.6"/>
      <parameter include="false" name="Immunity Penalty" number="22" value="1"/>
      <parameter include="false" name="Immune effector decay" number="23" value="0"/>
      <parameter include="false" name="comorbidity intercept" number="24" value="0.0968"/>
      <parameter include="false" name="Ystar half life" number="25" value="0.275437402"/>
      <parameter include="false" name="Ystar1" number="26" value="0.596539864"/>
      <parameter include="false" name="Asexual immunity decay" number="27" value="0"/>
      <parameter include="false" name="Ystar0" number="28" value="296.3024379"/>
      <parameter include="false" name="Idete multiplier" number="29" value="2.797523626"/>
      <parameter include="false" name="critical age for comorbidity" number="30" value="0.117383"/>
      <parameter include="false" name="v in 'Case Fatality Rate proposal'" number="33" value="0.01"/>
      <parameter include="false" name="-log(alpha) in 'Case Fatality Rate proposal'" number="38" value="0.916290731874155"/>
=======
    <parameters interval="1" iseed="1" latentp="3">
      <parameter name="'-ln(1-Sinf)'" number="1" value="0.0507360000000001"/>
      <parameter name="Estar" number="2" value="0.03247"/>
      <parameter name="Simm" number="3" value="0.138161050830301"/>
      <parameter name="Xstar_p" number="4" value="1514.3858532337"/>
      <parameter name="gamma_p" number="5" value="2.03692533424484"/>
      <parameter name="sigma2i" number="6" value="10.1735986985258"/>
      <parameter name="CumulativeYstar" number="7" value="35158523.3113251"/>
      <parameter name="CumulativeHstar" number="8" value="97.3346527238977"/>
      <parameter name="'-ln(1-alpha_m)'" number="9" value="2.33031045876193"/>
      <parameter name="decay_m" number="10" value="2.53106547375805"/>
      <parameter name="sigma2_0" number="11" value="0.655747311168152"/>
      <parameter name="Xstar_v" number="12" value="0.916181104713054"/>
      <parameter name="Ystar2" number="13" value="6502.26335600001"/>
      <parameter name="alpha" number="14" value="142601.91252"/>
      <parameter name="Density bias (non Garki)" number="15" value="0.177378570987455"/>
      <parameter name="No Use 1" number="16" value="1"/>
      <parameter name="log oddsr CF community" number="17" value="0.736202"/>
      <parameter name="Indirect risk cofactor" number="18" value="0.018777338"/>
      <parameter name="Non-malaria infant mortality" number="19" value="49.5390466"/>
      <parameter name="Density bias (Garki)" number="20" value="4.79610772546704"/>
      <parameter name="Severe Malaria Threshhold" number="21" value="784455.6"/>
      <parameter name="Immunity Penalty" number="22" value="1"/>
      <parameter name="Immune effector decay" number="23" value="0"/>
      <parameter name="comorbidity intercept" number="24" value="0.0968"/>
      <parameter name="Ystar half life" number="25" value="0.275437402"/>
      <parameter name="Ystar1" number="26" value="0.596539864"/>
      <parameter name="Asexual immunity decay" number="27" value="0"/>
      <parameter name="Ystar0" number="28" value="296.3024379"/>
      <parameter name="Idete multiplier" number="29" value="2.797523626"/>
      <parameter name="critical age for comorbidity" number="30" value="0.117383"/>
      <parameter name="v in 'Case Fatality Rate proposal'" number="33" value="0.01"/>
      <parameter name="-log(alpha) in 'Case Fatality Rate proposal'" number="38" value="0.916290731874155"/>
>>>>>>> 9679433f
    </parameters>
  </model>
</om:scenario><|MERGE_RESOLUTION|>--- conflicted
+++ resolved
@@ -1078,42 +1078,6 @@
         <group lowerbound="20.0" value="60.0"/>
       </weight>
     </human>
-<<<<<<< HEAD
-    <computationParameters interval="1" iseed="1"/>
-    <parameters latentp="3t">
-      <parameter include="false" name="'-ln(1-Sinf)'" number="1" value="0.0507360000000001"/>
-      <parameter include="false" name="Estar" number="2" value="0.03247"/>
-      <parameter include="false" name="Simm" number="3" value="0.138161050830301"/>
-      <parameter include="false" name="Xstar_p" number="4" value="1514.3858532337"/>
-      <parameter include="false" name="gamma_p" number="5" value="2.03692533424484"/>
-      <parameter include="false" name="sigma2i" number="6" value="10.1735986985258"/>
-      <parameter include="false" name="CumulativeYstar" number="7" value="35158523.3113251"/>
-      <parameter include="false" name="CumulativeHstar" number="8" value="97.3346527238977"/>
-      <parameter include="false" name="'-ln(1-alpha_m)'" number="9" value="2.33031045876193"/>
-      <parameter include="false" name="decay_m" number="10" value="2.53106547375805"/>
-      <parameter include="false" name="sigma2_0" number="11" value="0.655747311168152"/>
-      <parameter include="false" name="Xstar_v" number="12" value="0.916181104713054"/>
-      <parameter include="false" name="Ystar2" number="13" value="6502.26335600001"/>
-      <parameter include="false" name="alpha" number="14" value="142601.91252"/>
-      <parameter include="false" name="Density bias (non Garki)" number="15" value="0.177378570987455"/>
-      <parameter include="false" name="No Use 1" number="16" value="1"/>
-      <parameter include="false" name="log oddsr CF community" number="17" value="0.736202"/>
-      <parameter include="false" name="Indirect risk cofactor" number="18" value="0.018777338"/>
-      <parameter include="false" name="Non-malaria infant mortality" number="19" value="49.5390466"/>
-      <parameter include="false" name="Density bias (Garki)" number="20" value="4.79610772546704"/>
-      <parameter include="false" name="Severe Malaria Threshhold" number="21" value="784455.6"/>
-      <parameter include="false" name="Immunity Penalty" number="22" value="1"/>
-      <parameter include="false" name="Immune effector decay" number="23" value="0"/>
-      <parameter include="false" name="comorbidity intercept" number="24" value="0.0968"/>
-      <parameter include="false" name="Ystar half life" number="25" value="0.275437402"/>
-      <parameter include="false" name="Ystar1" number="26" value="0.596539864"/>
-      <parameter include="false" name="Asexual immunity decay" number="27" value="0"/>
-      <parameter include="false" name="Ystar0" number="28" value="296.3024379"/>
-      <parameter include="false" name="Idete multiplier" number="29" value="2.797523626"/>
-      <parameter include="false" name="critical age for comorbidity" number="30" value="0.117383"/>
-      <parameter include="false" name="v in 'Case Fatality Rate proposal'" number="33" value="0.01"/>
-      <parameter include="false" name="-log(alpha) in 'Case Fatality Rate proposal'" number="38" value="0.916290731874155"/>
-=======
     <parameters interval="1" iseed="1" latentp="3">
       <parameter name="'-ln(1-Sinf)'" number="1" value="0.0507360000000001"/>
       <parameter name="Estar" number="2" value="0.03247"/>
@@ -1147,7 +1111,6 @@
       <parameter name="critical age for comorbidity" number="30" value="0.117383"/>
       <parameter name="v in 'Case Fatality Rate proposal'" number="33" value="0.01"/>
       <parameter name="-log(alpha) in 'Case Fatality Rate proposal'" number="38" value="0.916290731874155"/>
->>>>>>> 9679433f
     </parameters>
   </model>
 </om:scenario>