<?xml version='1.0' encoding='UTF-8'?>
<om:scenario xmlns:om="http://openmalaria.org/schema/scenario_47" xmlns:xsi="http://www.w3.org/2001/XMLSchema-instance"
             name="Vector traps test" schemaVersion="47"
             xsi:schemaLocation="http://openmalaria.org/schema/scenario_47 scenario_current.xsd">
    <demography maximumAgeYrs="90" name="Rachuonyo" popSize="800">
        <ageGroup lowerbound="0">
            <group poppercent="2.6" upperbound="1"/>
            <group poppercent="13.1" upperbound="5"/>
            <group poppercent="15.2" upperbound="10"/>
            <group poppercent="13.8" upperbound="15"/>
            <group poppercent="10" upperbound="20"/>
            <group poppercent="8.6" upperbound="25"/>
            <group poppercent="7.2" upperbound="30"/>
            <group poppercent="6" upperbound="35"/>
            <group poppercent="4.7" upperbound="40"/>
            <group poppercent="4.1" upperbound="45"/>
            <group poppercent="3.5" upperbound="50"/>
            <group poppercent="2.9" upperbound="55"/>
            <group poppercent="2.2" upperbound="60"/>
            <group poppercent="1.9" upperbound="65"/>
            <group poppercent="1.3" upperbound="70"/>
            <group poppercent="1.1" upperbound="75"/>
            <group poppercent="0.6" upperbound="80"/>
            <group poppercent="1" upperbound="85"/>
            <group poppercent="0.1" upperbound="90"/>
        </ageGroup>
    </demography>
    <monitoring name="Quarterly Surveys" startDate="2020-01-01">
       <continuous period="1">
        <option name="input EIR" value="false"/>
        <option name="simulated EIR" value="false"/>
        <option name="P_A" value="true"/>
        <option name="P_Amu" value="true"/>
        <option name="P_A1" value="true"/>
        <option name="P_Ah" value="true"/>
        <option name="P_df" value="true"/>
        <option name="P_dif" value="true"/>
        <option name="S_v" value="true"/>
        <option name="O_v" value="true"/>
        <option name="N_v" value="true"/>
      </continuous>
        <SurveyOptions>
            <option name="inputEIR" value="true"/>
            <option name="simulatedEIR" value="true"/>
            <option name="Vector_Sv" value="true"/>
            <option name="Vector_Ov" value="true"/>
            <option name="Vector_Nv" value="true"/>
        </SurveyOptions>
        <surveys diagnostic="RDT">
            <surveyTime repeatStep="5d" repeatEnd="10y">1t</surveyTime>
        </surveys>
        <ageGroup lowerbound="0.0">
            <group upperbound="0.999"/>
			<group upperbound="14.999"/>
            <group upperbound="99"/>
        </ageGroup>
    </monitoring>

    <interventions name="No Interventions">
        <nonHumanHostsModifications>
          <intervention name="availabilityReduction" nonHumanHostsName="unprotectedAnimals">
            <decay function="step" L="3.0"/>
            <description >
              <anopheles mosquito="gambiae_ss">
                <availabilityReduction initial="1.0"/>
                <preprandialKillingEffect initial="1.0"/>
                <postprandialKillingEffect initial="1.0"/>
                <restingKillingEffect initial="1.0"/>
                <fecundityReduction initial="1.0"/>
              </anopheles>
              <anopheles mosquito="arabiensis">
                <availabilityReduction initial="1.0"/>
                <preprandialKillingEffect initial="1.0"/>
                <postprandialKillingEffect initial="1.0"/>
                <restingKillingEffect initial="1.0"/>
                <fecundityReduction initial="1.0"/>
              </anopheles>
              <anopheles mosquito="funestus">
                <availabilityReduction initial="1.0"/>
                <preprandialKillingEffect initial="1.0"/>
                <postprandialKillingEffect initial="1.0"/>
                <restingKillingEffect initial="1.0"/>
                <fecundityReduction initial="1.0"/>
              </anopheles>
            </description>
            <timed>
              <deploy time="116"/>
            </timed>
          </intervention>
          <intervention name="fecundityReduction" nonHumanHostsName="unprotectedAnimals">
            <decay function="step" L="1.0"/>
            <description >
              <anopheles mosquito="gambiae_ss">
                <availabilityReduction initial="0.0"/>
                <preprandialKillingEffect initial="0.0"/>
                <postprandialKillingEffect initial="0.0"/>
                <restingKillingEffect initial="0.0"/>
                <fecundityReduction initial="1.0"/>
              </anopheles>
              <anopheles mosquito="arabiensis">
                <availabilityReduction initial="0.0"/>
                <preprandialKillingEffect initial="0.0"/>
                <postprandialKillingEffect initial="0.0"/>
                <restingKillingEffect initial="0.0"/>
                <fecundityReduction initial="1.0"/>
              </anopheles>
              <anopheles mosquito="funestus">
                <availabilityReduction initial="0.0"/>
                <preprandialKillingEffect initial="0.0"/>
                <postprandialKillingEffect initial="0.0"/>
                <restingKillingEffect initial="0.0"/>
                <fecundityReduction initial="1.0"/>
              </anopheles>
            </description>
            <timed>
              <deploy time="554"/>
            </timed>
          </intervention>
        </nonHumanHostsModifications>

        <addNonHumanHosts>
          <nonHumanHosts name="unprotectedAnimals2">
            <description>
                <anopheles mosquito="gambiae_ss">
                    <mosqRelativeAvailabilityHuman value="1.0"/>
                    <mosqProbBiting value="0.95"/>
                    <mosqProbFindRestSite value="0.95"/>
                    <mosqProbResting value="0.99"/>
                    <hostFecundityFactor value="1.0"/>
                </anopheles>
                <anopheles mosquito="arabiensis">
                    <mosqRelativeAvailabilityHuman value="1.0"/>
                    <mosqProbBiting value="0.95"/>
                    <mosqProbFindRestSite value="0.95"/>
                    <mosqProbResting value="0.99"/>
                    <hostFecundityFactor value="1.0"/>
                </anopheles>
                <anopheles mosquito="funestus">
                    <mosqRelativeAvailabilityHuman value="1.0"/>
                    <mosqProbBiting value="0.95"/>
                    <mosqProbFindRestSite value="0.95"/>
                    <mosqProbResting value="0.99"/>
                    <hostFecundityFactor value="1.0"/>
                </anopheles>
            </description>
            <timed>
              <deploy time="189" lifespan="3y"/>
            </timed>
          </nonHumanHosts>
        </addNonHumanHosts>
    </interventions>

    <healthSystem>
        <DecisionTree5Day name="Kenya ACT">
            <pSeekOfficialCareUncomplicated1 value="0"/>
            <pSelfTreatUncomplicated value="0.16"/>
            <pSeekOfficialCareUncomplicated2 value="0.16"/>
            <pSeekOfficialCareSevere value="0.48"/>
            <treeUCOfficial>
                <diagnostic diagnostic="RDT">
                    <positive>
                        <treatSimple durationLiver="0t" durationBlood="1t"/>
                    </positive>
                    <negative>
                        <noTreatment/>
                    </negative>
                </diagnostic>
            </treeUCOfficial>
            <treeUCSelfTreat>
                <treatSimple durationLiver="0t" durationBlood="1t"/>
            </treeUCSelfTreat>
            <cureRateSevere value="0.5"/>
            <treatmentSevere/>
        </DecisionTree5Day>
        <CFR>
            <group lowerbound="0.00" value="0.0918900"/>
            <group lowerbound="0.25" value="0.0810811"/>
            <group lowerbound="0.75" value="0.0648649"/>
            <group lowerbound="1.50" value="0.0689189"/>
            <group lowerbound="2.50" value="0.0675676"/>
            <group lowerbound="3.50" value="0.0297297"/>
            <group lowerbound="4.50" value="0.0459459"/>
            <group lowerbound="7.50" value="0.0945946"/>
            <group lowerbound="12.5" value="0.1243243"/>
            <group lowerbound="15.0" value="0.1378378"/>
        </CFR>
        <pSequelaeInpatient interpolation="none">
            <group lowerbound="0.0" value="0.0132"/>
            <group lowerbound="5.0" value="0.005"/>
        </pSequelaeInpatient>
    </healthSystem>
    <entomology mode="dynamic" name="Kenya Lowlands" scaledAnnualEIR="20">
        <vector>
            <anopheles mosquito="gambiae_ss" propInfected="0.078" propInfectious="0.021">
        <seasonality annualEIR="24.826144381650714" input="EIR">
          <fourierSeries EIRRotateAngle="0">
            <coeffic a="1.0" b="0.8461"/>
            <coeffic a="0.0906" b="-0.0425"/>
          </fourierSeries>
        </seasonality>
        <mosq minInfectedThreshold="0.001">
          <mosqRestDuration value="3"/>
          <extrinsicIncubationPeriod value="11"/>
          <mosqLaidEggsSameDayProportion value="0.313"/>
          <mosqSeekingDuration value="0.33"/>
          <mosqSurvivalFeedingCycleProbability value="0.623"/>
          <availability/>
          <mosqProbBiting mean="0.95" variance="0"/>
          <mosqProbFindRestSite mean="0.95" variance="0"/>
          <mosqProbResting mean="0.99" variance="0"/>
          <mosqProbOvipositing value="0.88"/>
          <!-- <mosqHumanBloodIndex value="0.939"/> -->
          <mosqHumanBloodIndex value="0.5"/>
        </mosq>
        <nonHumanHosts name="unprotectedAnimals">
          <mosqRelativeEntoAvailability value="1.0"/>
          <mosqProbBiting value="0.95"/>
          <mosqProbFindRestSite value="0.95"/>
          <mosqProbResting value="0.99"/>
        </nonHumanHosts>
      </anopheles>
      <anopheles mosquito="funestus" propInfected="0.078" propInfectious="0.021">
        <seasonality annualEIR="77.00628873180102" input="EIR">
          <fourierSeries EIRRotateAngle="0">
            <coeffic a="1.0" b="0.6127"/>
            <coeffic a="-0.2386" b="-0.2851"/>
          </fourierSeries>
        </seasonality>
        <mosq minInfectedThreshold="0.001">
          <mosqRestDuration value="3"/>
          <extrinsicIncubationPeriod value="11"/>
          <mosqLaidEggsSameDayProportion value="0.616"/>
          <mosqSeekingDuration value="0.33"/>
          <mosqSurvivalFeedingCycleProbability value="0.611"/>
          <availability/>
          <mosqProbBiting mean="0.95" variance="0"/>
          <mosqProbFindRestSite mean="0.95" variance="0"/>
          <mosqProbResting mean="0.99" variance="0"/>
          <mosqProbOvipositing value="0.88"/>
          <!-- <mosqHumanBloodIndex value="0.98"/> -->
          <mosqHumanBloodIndex value="0.5"/>
        </mosq>
        <nonHumanHosts name="unprotectedAnimals">
          <mosqRelativeEntoAvailability value="1.0"/>
          <mosqProbBiting value="0.95"/>
          <mosqProbFindRestSite value="0.95"/>
          <mosqProbResting value="0.99"/>
        </nonHumanHosts>
      </anopheles>
      <anopheles mosquito="arabiensis" propInfected="0.078" propInfectious="0.021">
        <seasonality annualEIR="223.38512656454782" input="EIR">
          <fourierSeries EIRRotateAngle="0">
            <coeffic a="1.0" b="0.8461"/>
            <coeffic a="0.0906" b="-0.0425"/>
          </fourierSeries>
        </seasonality>
        <mosq minInfectedThreshold="0.001">
          <mosqRestDuration value="3"/>
          <extrinsicIncubationPeriod value="11"/>
          <mosqLaidEggsSameDayProportion value="0.313"/>
          <mosqSeekingDuration value="0.33"/>
          <mosqSurvivalFeedingCycleProbability value="0.623"/>
          <availability/>
          <mosqProbBiting mean="0.95" variance="0"/>
          <mosqProbFindRestSite mean="0.95" variance="0"/>
          <mosqProbResting mean="0.99" variance="0"/>
          <mosqProbOvipositing value="0.88"/>
          <!-- <mosqHumanBloodIndex value="0.871"/> -->
          <mosqHumanBloodIndex value="0.5"/>
        </mosq>
        <nonHumanHosts name="unprotectedAnimals">
          <mosqRelativeEntoAvailability value="1.0"/>
          <mosqProbBiting value="0.95"/>
          <mosqProbFindRestSite value="0.95"/>
          <mosqProbResting value="0.99"/>
        </nonHumanHosts>
      </anopheles>
        <nonHumanHosts name="unprotectedAnimals" number="1.0"/>
        </vector>
    </entomology>
    <diagnostics>
        <diagnostic name="RDT" units="Other">
            <stochastic dens_50="50" specificity="0.942"/>
        </diagnostic>
        <diagnostic name="perfect" units="Other">
            <deterministic minDensity="0"/>
        </diagnostic>
    </diagnostics>
    <model>
    <ModelOptions>
      <option name="NON_MALARIA_FEVERS" value="true"/>
    </ModelOptions>
        <clinical healthSystemMemory="6">
            <NonMalariaFevers>
                <incidence>
                    <group lowerbound="0" value="0.322769924518357"/>
                    <group lowerbound="0" value="0.308520194304172"/>
                    <group lowerbound="1" value="0.279441774808493"/>
                    <group lowerbound="2" value="0.250431781111273"/>
                    <group lowerbound="3" value="0.223285859756841"/>
                    <group lowerbound="4" value="0.199298352451799"/>
                    <group lowerbound="5" value="0.179376872365614"/>
                    <group lowerbound="6" value="0.163623659390782"/>
                    <group lowerbound="7" value="0.152227726923469"/>
                    <group lowerbound="8" value="0.145022785567758"/>
                    <group lowerbound="9" value="0.141493087461765"/>
                    <group lowerbound="10" value="0.140473293219353"/>
                    <group lowerbound="11" value="0.141109775159515"/>
                    <group lowerbound="12" value="0.142644475217328"/>
                    <group lowerbound="13" value="0.144335079395766"/>
                    <group lowerbound="14" value="0.145964032924869"/>
                    <group lowerbound="15" value="0.147708915135714"/>
                    <group lowerbound="16" value="0.149731543445568"/>
                    <group lowerbound="17" value="0.151887428568276"/>
                    <group lowerbound="18" value="0.154060663485195"/>
                    <group lowerbound="19" value="0.156179169710494"/>
                    <group lowerbound="20" value="0.158135015380583"/>
                    <group lowerbound="21" value="0.159704766482219"/>
                    <group lowerbound="22" value="0.160807788387655"/>
                    <group lowerbound="23" value="0.161427976448279"/>
                    <group lowerbound="24" value="0.161620429119137"/>
                    <group lowerbound="25" value="0.16144021875986"/>
                    <group lowerbound="26" value="0.160943264630612"/>
                    <group lowerbound="27" value="0.160217573697398"/>
                    <group lowerbound="28" value="0.159422614374451"/>
                    <group lowerbound="29" value="0.158542519631641"/>
                    <group lowerbound="30" value="0.157501217628248"/>
                    <group lowerbound="31" value="0.156175160594841"/>
                    <group lowerbound="32" value="0.154402302191411"/>
                    <group lowerbound="33" value="0.152102040636481"/>
                    <group lowerbound="34" value="0.14921450014676"/>
                    <group lowerbound="35" value="0.145714433541659"/>
                    <group lowerbound="36" value="0.141800502067518"/>
                    <group lowerbound="37" value="0.137916853907569"/>
                    <group lowerbound="38" value="0.134503529382102"/>
                    <group lowerbound="39" value="0.131746276580642"/>
                    <group lowerbound="40" value="0.12969902537497"/>
                    <group lowerbound="41" value="0.128398077347679"/>
                    <group lowerbound="42" value="0.127864136551891"/>
                    <group lowerbound="43" value="0.12804497197004"/>
                    <group lowerbound="44" value="0.128894055047661"/>
                    <group lowerbound="45" value="0.130350838992718"/>
                    <group lowerbound="46" value="0.132286605622701"/>
                    <group lowerbound="47" value="0.134599921072495"/>
                    <group lowerbound="48" value="0.137212726976988"/>
                    <group lowerbound="49" value="0.140035253913284"/>
                    <group lowerbound="50" value="0.142934573453621"/>
                    <group lowerbound="51" value="0.145830221511879"/>
                    <group lowerbound="52" value="0.148674810561069"/>
                    <group lowerbound="53" value="0.151497963594518"/>
                    <group lowerbound="54" value="0.15438856687865"/>
                    <group lowerbound="55" value="0.157403790093505"/>
                    <group lowerbound="56" value="0.16059513222516"/>
                    <group lowerbound="57" value="0.16402433342886"/>
                    <group lowerbound="58" value="0.16770481415944"/>
                    <group lowerbound="59" value="0.171626873047865"/>
                    <group lowerbound="60" value="0.175748327054247"/>
                    <group lowerbound="61" value="0.180030857856799"/>
                    <group lowerbound="62" value="0.184411365583771"/>
                    <group lowerbound="63" value="0.188816421789366"/>
                    <group lowerbound="64" value="0.19316997803338"/>
                    <group lowerbound="65" value="0.197435603275487"/>
                    <group lowerbound="66" value="0.201578808813379"/>
                    <group lowerbound="67" value="0.205556806881398"/>
                    <group lowerbound="68" value="0.209307183457343"/>
                    <group lowerbound="69" value="0.212783260344084"/>
                    <group lowerbound="70" value="0.215944154621391"/>
                    <group lowerbound="71" value="0.218749275266548"/>
                    <group lowerbound="72" value="0.221187990639016"/>
                    <group lowerbound="73" value="0.223361260399378"/>
                    <group lowerbound="74" value="0.225363436789592"/>
                    <group lowerbound="75" value="0.227254280093211"/>
                    <group lowerbound="76" value="0.229084576349576"/>
                    <group lowerbound="77" value="0.230891971097789"/>
                    <group lowerbound="78" value="0.232690225166173"/>
                    <group lowerbound="79" value="0.234484973338876"/>
                    <group lowerbound="80" value="0.236276361586796"/>
                    <group lowerbound="81" value="0.238064394629696"/>
                    <group lowerbound="82" value="0.239849077182917"/>
                    <group lowerbound="83" value="0.241630413957381"/>
                    <group lowerbound="84" value="0.243408409659591"/>
                    <group lowerbound="85" value="0.245183068991633"/>
                    <group lowerbound="86" value="0.246954396651183"/>
                    <group lowerbound="87" value="0.248722397331501"/>
                    <group lowerbound="88" value="0.250487075721441"/>
                    <group lowerbound="89" value="0.252248436505447"/>
                    <group lowerbound="90" value="0.253127874257909"/>
                </incidence>
                <prNeedTreatmentNMF>
                    <group lowerbound="0" value="1"/>
                </prNeedTreatmentNMF>
                <prNeedTreatmentMF>
                    <group lowerbound="0" value="1"/>
                </prNeedTreatmentMF>
            </NonMalariaFevers>
        </clinical>
        <human>
            <availabilityToMosquitoes>
                <group lowerbound="0.0" value="1.0"/>
                <group lowerbound="1.0" value="1.0"/>
                <group lowerbound="2.0" value="1.0"/>
                <group lowerbound="3.0" value="1.0"/>
                <group lowerbound="4.0" value="1.0"/>
                <group lowerbound="5.0" value="1.0"/>
                <group lowerbound="6.0" value="1.0"/>
                <group lowerbound="7.0" value="1.0"/>
                <group lowerbound="8.0" value="1.0"/>
                <group lowerbound="9.0" value="1.0"/>
                <group lowerbound="10.0" value="1.0"/>
                <group lowerbound="11.0" value="1.0"/>
                <group lowerbound="12.0" value="1.0"/>
                <group lowerbound="13.0" value="1.0"/>
                <group lowerbound="14.0" value="1.0"/>
                <group lowerbound="15.0" value="1.0"/>
                <group lowerbound="20.0" value="1.0"/>
                <group lowerbound="20.0" value="1.0"/>
            </availabilityToMosquitoes>
        </human>
<<<<<<< HEAD
        <computationParameters interval="5" iseed="2"/>
        <parameters latentp="3t">
            <parameter include="false" name="'-ln(1-Sinf)'" number="1" value="0.050736"/>
            <parameter include="false" name="Estar" number="2" value="0.03247"/>
            <parameter include="false" name="Simm" number="3" value="0.138161050830301"/>
            <parameter include="false" name="Xstar_p" number="4" value="1514.385853233699891"/>
            <parameter include="false" name="gamma_p" number="5" value="2.03692533424484"/>
            <parameter include="false" name="sigma2i" number="6" value="10.173598698525799"/>
            <parameter include="false" name="CumulativeYstar" number="7" value="35158523.31132510304451"/>
            <parameter include="false" name="CumulativeHstar" number="8" value="97.334652723897705"/>
            <parameter include="false" name="'-ln(1-alpha_m)'" number="9" value="2.33031045876193"/>
            <parameter include="false" name="decay_m" number="10" value="2.53106547375805"/>
            <parameter include="false" name="sigma2_0" number="11" value="0.655747311168152"/>
            <parameter include="false" name="Xstar_v" number="12" value="0.916181104713054"/>
            <parameter include="false" name="Ystar2" number="13" value="6502.26335600001039"/>
            <parameter include="false" name="alpha" number="14" value="142601.912520000012591"/>
            <parameter include="false" name="Density bias (non Garki)" number="15" value="0.177378570987455"/>
            <parameter include="false" name="        sigma2        " number="16" value="0.05"/>
            <parameter include="false" name="log oddsr CF community" number="17" value="0.736202"/>
            <parameter include="false" name="Indirect risk cofactor" number="18" value="0.018777338"/>
            <parameter include="false" name="Non-malaria infant mortality" number="19" value="49.539046599999999"/>
            <parameter include="false" name="Density bias (Garki)" number="20" value="4.79610772546704"/>
            <parameter include="false" name="Severe Malaria Threshhold" number="21" value="784455.599999999976717"/>
            <parameter include="false" name="Immunity Penalty" number="22" value="1"/>
            <parameter include="false" name="Immune effector decay" number="23" value="0"/>
            <parameter include="false" name="comorbidity intercept" number="24" value="0.0968"/>
            <parameter include="false" name="Ystar half life" number="25" value="0.275437402"/>
            <parameter include="false" name="Ystar1" number="26" value="0.596539864"/>
            <parameter include="false" name="Asexual immunity decay" number="27" value="0"/>
            <parameter include="false" name="Ystar0" number="28" value="296.302437899999973"/>
            <parameter include="false" name="Idete multiplier" number="29" value="2.797523626"/>
            <parameter include="false" name="critical age for comorbidity" number="30" value="0.117383"/>
=======
        <parameters interval="5" iseed="2" latentp="3">
            <parameter name="'-ln(1-Sinf)'" number="1" value="0.050736"/>
            <parameter name="Estar" number="2" value="0.03247"/>
            <parameter name="Simm" number="3" value="0.138161050830301"/>
            <parameter name="Xstar_p" number="4" value="1514.385853233699891"/>
            <parameter name="gamma_p" number="5" value="2.03692533424484"/>
            <parameter name="sigma2i" number="6" value="10.173598698525799"/>
            <parameter name="CumulativeYstar" number="7" value="35158523.31132510304451"/>
            <parameter name="CumulativeHstar" number="8" value="97.334652723897705"/>
            <parameter name="'-ln(1-alpha_m)'" number="9" value="2.33031045876193"/>
            <parameter name="decay_m" number="10" value="2.53106547375805"/>
            <parameter name="sigma2_0" number="11" value="0.655747311168152"/>
            <parameter name="Xstar_v" number="12" value="0.916181104713054"/>
            <parameter name="Ystar2" number="13" value="6502.26335600001039"/>
            <parameter name="alpha" number="14" value="142601.912520000012591"/>
            <parameter name="Density bias (non Garki)" number="15" value="0.177378570987455"/>
            <parameter name="        sigma2        " number="16" value="0.05"/>
            <parameter name="log oddsr CF community" number="17" value="0.736202"/>
            <parameter name="Indirect risk cofactor" number="18" value="0.018777338"/>
            <parameter name="Non-malaria infant mortality" number="19" value="49.539046599999999"/>
            <parameter name="Density bias (Garki)" number="20" value="4.79610772546704"/>
            <parameter name="Severe Malaria Threshhold" number="21" value="784455.599999999976717"/>
            <parameter name="Immunity Penalty" number="22" value="1"/>
            <parameter name="Immune effector decay" number="23" value="0"/>
            <parameter name="comorbidity intercept" number="24" value="0.0968"/>
            <parameter name="Ystar half life" number="25" value="0.275437402"/>
            <parameter name="Ystar1" number="26" value="0.596539864"/>
            <parameter name="Asexual immunity decay" number="27" value="0"/>
            <parameter name="Ystar0" number="28" value="296.302437899999973"/>
            <parameter name="Idete multiplier" number="29" value="2.797523626"/>
            <parameter name="critical age for comorbidity" number="30" value="0.117383"/>
>>>>>>> 9679433f
        </parameters>
    </model>
</om:scenario>
<|MERGE_RESOLUTION|>--- conflicted
+++ resolved
@@ -1,487 +1,452 @@
-<?xml version='1.0' encoding='UTF-8'?>
-<om:scenario xmlns:om="http://openmalaria.org/schema/scenario_47" xmlns:xsi="http://www.w3.org/2001/XMLSchema-instance"
-             name="Vector traps test" schemaVersion="47"
-             xsi:schemaLocation="http://openmalaria.org/schema/scenario_47 scenario_current.xsd">
-    <demography maximumAgeYrs="90" name="Rachuonyo" popSize="800">
-        <ageGroup lowerbound="0">
-            <group poppercent="2.6" upperbound="1"/>
-            <group poppercent="13.1" upperbound="5"/>
-            <group poppercent="15.2" upperbound="10"/>
-            <group poppercent="13.8" upperbound="15"/>
-            <group poppercent="10" upperbound="20"/>
-            <group poppercent="8.6" upperbound="25"/>
-            <group poppercent="7.2" upperbound="30"/>
-            <group poppercent="6" upperbound="35"/>
-            <group poppercent="4.7" upperbound="40"/>
-            <group poppercent="4.1" upperbound="45"/>
-            <group poppercent="3.5" upperbound="50"/>
-            <group poppercent="2.9" upperbound="55"/>
-            <group poppercent="2.2" upperbound="60"/>
-            <group poppercent="1.9" upperbound="65"/>
-            <group poppercent="1.3" upperbound="70"/>
-            <group poppercent="1.1" upperbound="75"/>
-            <group poppercent="0.6" upperbound="80"/>
-            <group poppercent="1" upperbound="85"/>
-            <group poppercent="0.1" upperbound="90"/>
-        </ageGroup>
-    </demography>
-    <monitoring name="Quarterly Surveys" startDate="2020-01-01">
-       <continuous period="1">
-        <option name="input EIR" value="false"/>
-        <option name="simulated EIR" value="false"/>
-        <option name="P_A" value="true"/>
-        <option name="P_Amu" value="true"/>
-        <option name="P_A1" value="true"/>
-        <option name="P_Ah" value="true"/>
-        <option name="P_df" value="true"/>
-        <option name="P_dif" value="true"/>
-        <option name="S_v" value="true"/>
-        <option name="O_v" value="true"/>
-        <option name="N_v" value="true"/>
-      </continuous>
-        <SurveyOptions>
-            <option name="inputEIR" value="true"/>
-            <option name="simulatedEIR" value="true"/>
-            <option name="Vector_Sv" value="true"/>
-            <option name="Vector_Ov" value="true"/>
-            <option name="Vector_Nv" value="true"/>
-        </SurveyOptions>
-        <surveys diagnostic="RDT">
-            <surveyTime repeatStep="5d" repeatEnd="10y">1t</surveyTime>
-        </surveys>
-        <ageGroup lowerbound="0.0">
-            <group upperbound="0.999"/>
-			<group upperbound="14.999"/>
-            <group upperbound="99"/>
-        </ageGroup>
-    </monitoring>
-
-    <interventions name="No Interventions">
-        <nonHumanHostsModifications>
-          <intervention name="availabilityReduction" nonHumanHostsName="unprotectedAnimals">
-            <decay function="step" L="3.0"/>
-            <description >
-              <anopheles mosquito="gambiae_ss">
-                <availabilityReduction initial="1.0"/>
-                <preprandialKillingEffect initial="1.0"/>
-                <postprandialKillingEffect initial="1.0"/>
-                <restingKillingEffect initial="1.0"/>
-                <fecundityReduction initial="1.0"/>
-              </anopheles>
-              <anopheles mosquito="arabiensis">
-                <availabilityReduction initial="1.0"/>
-                <preprandialKillingEffect initial="1.0"/>
-                <postprandialKillingEffect initial="1.0"/>
-                <restingKillingEffect initial="1.0"/>
-                <fecundityReduction initial="1.0"/>
-              </anopheles>
-              <anopheles mosquito="funestus">
-                <availabilityReduction initial="1.0"/>
-                <preprandialKillingEffect initial="1.0"/>
-                <postprandialKillingEffect initial="1.0"/>
-                <restingKillingEffect initial="1.0"/>
-                <fecundityReduction initial="1.0"/>
-              </anopheles>
-            </description>
-            <timed>
-              <deploy time="116"/>
-            </timed>
-          </intervention>
-          <intervention name="fecundityReduction" nonHumanHostsName="unprotectedAnimals">
-            <decay function="step" L="1.0"/>
-            <description >
-              <anopheles mosquito="gambiae_ss">
-                <availabilityReduction initial="0.0"/>
-                <preprandialKillingEffect initial="0.0"/>
-                <postprandialKillingEffect initial="0.0"/>
-                <restingKillingEffect initial="0.0"/>
-                <fecundityReduction initial="1.0"/>
-              </anopheles>
-              <anopheles mosquito="arabiensis">
-                <availabilityReduction initial="0.0"/>
-                <preprandialKillingEffect initial="0.0"/>
-                <postprandialKillingEffect initial="0.0"/>
-                <restingKillingEffect initial="0.0"/>
-                <fecundityReduction initial="1.0"/>
-              </anopheles>
-              <anopheles mosquito="funestus">
-                <availabilityReduction initial="0.0"/>
-                <preprandialKillingEffect initial="0.0"/>
-                <postprandialKillingEffect initial="0.0"/>
-                <restingKillingEffect initial="0.0"/>
-                <fecundityReduction initial="1.0"/>
-              </anopheles>
-            </description>
-            <timed>
-              <deploy time="554"/>
-            </timed>
-          </intervention>
-        </nonHumanHostsModifications>
-
-        <addNonHumanHosts>
-          <nonHumanHosts name="unprotectedAnimals2">
-            <description>
-                <anopheles mosquito="gambiae_ss">
-                    <mosqRelativeAvailabilityHuman value="1.0"/>
-                    <mosqProbBiting value="0.95"/>
-                    <mosqProbFindRestSite value="0.95"/>
-                    <mosqProbResting value="0.99"/>
-                    <hostFecundityFactor value="1.0"/>
-                </anopheles>
-                <anopheles mosquito="arabiensis">
-                    <mosqRelativeAvailabilityHuman value="1.0"/>
-                    <mosqProbBiting value="0.95"/>
-                    <mosqProbFindRestSite value="0.95"/>
-                    <mosqProbResting value="0.99"/>
-                    <hostFecundityFactor value="1.0"/>
-                </anopheles>
-                <anopheles mosquito="funestus">
-                    <mosqRelativeAvailabilityHuman value="1.0"/>
-                    <mosqProbBiting value="0.95"/>
-                    <mosqProbFindRestSite value="0.95"/>
-                    <mosqProbResting value="0.99"/>
-                    <hostFecundityFactor value="1.0"/>
-                </anopheles>
-            </description>
-            <timed>
-              <deploy time="189" lifespan="3y"/>
-            </timed>
-          </nonHumanHosts>
-        </addNonHumanHosts>
-    </interventions>
-
-    <healthSystem>
-        <DecisionTree5Day name="Kenya ACT">
-            <pSeekOfficialCareUncomplicated1 value="0"/>
-            <pSelfTreatUncomplicated value="0.16"/>
-            <pSeekOfficialCareUncomplicated2 value="0.16"/>
-            <pSeekOfficialCareSevere value="0.48"/>
-            <treeUCOfficial>
-                <diagnostic diagnostic="RDT">
-                    <positive>
-                        <treatSimple durationLiver="0t" durationBlood="1t"/>
-                    </positive>
-                    <negative>
-                        <noTreatment/>
-                    </negative>
-                </diagnostic>
-            </treeUCOfficial>
-            <treeUCSelfTreat>
-                <treatSimple durationLiver="0t" durationBlood="1t"/>
-            </treeUCSelfTreat>
-            <cureRateSevere value="0.5"/>
-            <treatmentSevere/>
-        </DecisionTree5Day>
-        <CFR>
-            <group lowerbound="0.00" value="0.0918900"/>
-            <group lowerbound="0.25" value="0.0810811"/>
-            <group lowerbound="0.75" value="0.0648649"/>
-            <group lowerbound="1.50" value="0.0689189"/>
-            <group lowerbound="2.50" value="0.0675676"/>
-            <group lowerbound="3.50" value="0.0297297"/>
-            <group lowerbound="4.50" value="0.0459459"/>
-            <group lowerbound="7.50" value="0.0945946"/>
-            <group lowerbound="12.5" value="0.1243243"/>
-            <group lowerbound="15.0" value="0.1378378"/>
-        </CFR>
-        <pSequelaeInpatient interpolation="none">
-            <group lowerbound="0.0" value="0.0132"/>
-            <group lowerbound="5.0" value="0.005"/>
-        </pSequelaeInpatient>
-    </healthSystem>
-    <entomology mode="dynamic" name="Kenya Lowlands" scaledAnnualEIR="20">
-        <vector>
-            <anopheles mosquito="gambiae_ss" propInfected="0.078" propInfectious="0.021">
-        <seasonality annualEIR="24.826144381650714" input="EIR">
-          <fourierSeries EIRRotateAngle="0">
-            <coeffic a="1.0" b="0.8461"/>
-            <coeffic a="0.0906" b="-0.0425"/>
-          </fourierSeries>
-        </seasonality>
-        <mosq minInfectedThreshold="0.001">
-          <mosqRestDuration value="3"/>
-          <extrinsicIncubationPeriod value="11"/>
-          <mosqLaidEggsSameDayProportion value="0.313"/>
-          <mosqSeekingDuration value="0.33"/>
-          <mosqSurvivalFeedingCycleProbability value="0.623"/>
-          <availability/>
-          <mosqProbBiting mean="0.95" variance="0"/>
-          <mosqProbFindRestSite mean="0.95" variance="0"/>
-          <mosqProbResting mean="0.99" variance="0"/>
-          <mosqProbOvipositing value="0.88"/>
-          <!-- <mosqHumanBloodIndex value="0.939"/> -->
-          <mosqHumanBloodIndex value="0.5"/>
-        </mosq>
-        <nonHumanHosts name="unprotectedAnimals">
-          <mosqRelativeEntoAvailability value="1.0"/>
-          <mosqProbBiting value="0.95"/>
-          <mosqProbFindRestSite value="0.95"/>
-          <mosqProbResting value="0.99"/>
-        </nonHumanHosts>
-      </anopheles>
-      <anopheles mosquito="funestus" propInfected="0.078" propInfectious="0.021">
-        <seasonality annualEIR="77.00628873180102" input="EIR">
-          <fourierSeries EIRRotateAngle="0">
-            <coeffic a="1.0" b="0.6127"/>
-            <coeffic a="-0.2386" b="-0.2851"/>
-          </fourierSeries>
-        </seasonality>
-        <mosq minInfectedThreshold="0.001">
-          <mosqRestDuration value="3"/>
-          <extrinsicIncubationPeriod value="11"/>
-          <mosqLaidEggsSameDayProportion value="0.616"/>
-          <mosqSeekingDuration value="0.33"/>
-          <mosqSurvivalFeedingCycleProbability value="0.611"/>
-          <availability/>
-          <mosqProbBiting mean="0.95" variance="0"/>
-          <mosqProbFindRestSite mean="0.95" variance="0"/>
-          <mosqProbResting mean="0.99" variance="0"/>
-          <mosqProbOvipositing value="0.88"/>
-          <!-- <mosqHumanBloodIndex value="0.98"/> -->
-          <mosqHumanBloodIndex value="0.5"/>
-        </mosq>
-        <nonHumanHosts name="unprotectedAnimals">
-          <mosqRelativeEntoAvailability value="1.0"/>
-          <mosqProbBiting value="0.95"/>
-          <mosqProbFindRestSite value="0.95"/>
-          <mosqProbResting value="0.99"/>
-        </nonHumanHosts>
-      </anopheles>
-      <anopheles mosquito="arabiensis" propInfected="0.078" propInfectious="0.021">
-        <seasonality annualEIR="223.38512656454782" input="EIR">
-          <fourierSeries EIRRotateAngle="0">
-            <coeffic a="1.0" b="0.8461"/>
-            <coeffic a="0.0906" b="-0.0425"/>
-          </fourierSeries>
-        </seasonality>
-        <mosq minInfectedThreshold="0.001">
-          <mosqRestDuration value="3"/>
-          <extrinsicIncubationPeriod value="11"/>
-          <mosqLaidEggsSameDayProportion value="0.313"/>
-          <mosqSeekingDuration value="0.33"/>
-          <mosqSurvivalFeedingCycleProbability value="0.623"/>
-          <availability/>
-          <mosqProbBiting mean="0.95" variance="0"/>
-          <mosqProbFindRestSite mean="0.95" variance="0"/>
-          <mosqProbResting mean="0.99" variance="0"/>
-          <mosqProbOvipositing value="0.88"/>
-          <!-- <mosqHumanBloodIndex value="0.871"/> -->
-          <mosqHumanBloodIndex value="0.5"/>
-        </mosq>
-        <nonHumanHosts name="unprotectedAnimals">
-          <mosqRelativeEntoAvailability value="1.0"/>
-          <mosqProbBiting value="0.95"/>
-          <mosqProbFindRestSite value="0.95"/>
-          <mosqProbResting value="0.99"/>
-        </nonHumanHosts>
-      </anopheles>
-        <nonHumanHosts name="unprotectedAnimals" number="1.0"/>
-        </vector>
-    </entomology>
-    <diagnostics>
-        <diagnostic name="RDT" units="Other">
-            <stochastic dens_50="50" specificity="0.942"/>
-        </diagnostic>
-        <diagnostic name="perfect" units="Other">
-            <deterministic minDensity="0"/>
-        </diagnostic>
-    </diagnostics>
-    <model>
-    <ModelOptions>
-      <option name="NON_MALARIA_FEVERS" value="true"/>
-    </ModelOptions>
-        <clinical healthSystemMemory="6">
-            <NonMalariaFevers>
-                <incidence>
-                    <group lowerbound="0" value="0.322769924518357"/>
-                    <group lowerbound="0" value="0.308520194304172"/>
-                    <group lowerbound="1" value="0.279441774808493"/>
-                    <group lowerbound="2" value="0.250431781111273"/>
-                    <group lowerbound="3" value="0.223285859756841"/>
-                    <group lowerbound="4" value="0.199298352451799"/>
-                    <group lowerbound="5" value="0.179376872365614"/>
-                    <group lowerbound="6" value="0.163623659390782"/>
-                    <group lowerbound="7" value="0.152227726923469"/>
-                    <group lowerbound="8" value="0.145022785567758"/>
-                    <group lowerbound="9" value="0.141493087461765"/>
-                    <group lowerbound="10" value="0.140473293219353"/>
-                    <group lowerbound="11" value="0.141109775159515"/>
-                    <group lowerbound="12" value="0.142644475217328"/>
-                    <group lowerbound="13" value="0.144335079395766"/>
-                    <group lowerbound="14" value="0.145964032924869"/>
-                    <group lowerbound="15" value="0.147708915135714"/>
-                    <group lowerbound="16" value="0.149731543445568"/>
-                    <group lowerbound="17" value="0.151887428568276"/>
-                    <group lowerbound="18" value="0.154060663485195"/>
-                    <group lowerbound="19" value="0.156179169710494"/>
-                    <group lowerbound="20" value="0.158135015380583"/>
-                    <group lowerbound="21" value="0.159704766482219"/>
-                    <group lowerbound="22" value="0.160807788387655"/>
-                    <group lowerbound="23" value="0.161427976448279"/>
-                    <group lowerbound="24" value="0.161620429119137"/>
-                    <group lowerbound="25" value="0.16144021875986"/>
-                    <group lowerbound="26" value="0.160943264630612"/>
-                    <group lowerbound="27" value="0.160217573697398"/>
-                    <group lowerbound="28" value="0.159422614374451"/>
-                    <group lowerbound="29" value="0.158542519631641"/>
-                    <group lowerbound="30" value="0.157501217628248"/>
-                    <group lowerbound="31" value="0.156175160594841"/>
-                    <group lowerbound="32" value="0.154402302191411"/>
-                    <group lowerbound="33" value="0.152102040636481"/>
-                    <group lowerbound="34" value="0.14921450014676"/>
-                    <group lowerbound="35" value="0.145714433541659"/>
-                    <group lowerbound="36" value="0.141800502067518"/>
-                    <group lowerbound="37" value="0.137916853907569"/>
-                    <group lowerbound="38" value="0.134503529382102"/>
-                    <group lowerbound="39" value="0.131746276580642"/>
-                    <group lowerbound="40" value="0.12969902537497"/>
-                    <group lowerbound="41" value="0.128398077347679"/>
-                    <group lowerbound="42" value="0.127864136551891"/>
-                    <group lowerbound="43" value="0.12804497197004"/>
-                    <group lowerbound="44" value="0.128894055047661"/>
-                    <group lowerbound="45" value="0.130350838992718"/>
-                    <group lowerbound="46" value="0.132286605622701"/>
-                    <group lowerbound="47" value="0.134599921072495"/>
-                    <group lowerbound="48" value="0.137212726976988"/>
-                    <group lowerbound="49" value="0.140035253913284"/>
-                    <group lowerbound="50" value="0.142934573453621"/>
-                    <group lowerbound="51" value="0.145830221511879"/>
-                    <group lowerbound="52" value="0.148674810561069"/>
-                    <group lowerbound="53" value="0.151497963594518"/>
-                    <group lowerbound="54" value="0.15438856687865"/>
-                    <group lowerbound="55" value="0.157403790093505"/>
-                    <group lowerbound="56" value="0.16059513222516"/>
-                    <group lowerbound="57" value="0.16402433342886"/>
-                    <group lowerbound="58" value="0.16770481415944"/>
-                    <group lowerbound="59" value="0.171626873047865"/>
-                    <group lowerbound="60" value="0.175748327054247"/>
-                    <group lowerbound="61" value="0.180030857856799"/>
-                    <group lowerbound="62" value="0.184411365583771"/>
-                    <group lowerbound="63" value="0.188816421789366"/>
-                    <group lowerbound="64" value="0.19316997803338"/>
-                    <group lowerbound="65" value="0.197435603275487"/>
-                    <group lowerbound="66" value="0.201578808813379"/>
-                    <group lowerbound="67" value="0.205556806881398"/>
-                    <group lowerbound="68" value="0.209307183457343"/>
-                    <group lowerbound="69" value="0.212783260344084"/>
-                    <group lowerbound="70" value="0.215944154621391"/>
-                    <group lowerbound="71" value="0.218749275266548"/>
-                    <group lowerbound="72" value="0.221187990639016"/>
-                    <group lowerbound="73" value="0.223361260399378"/>
-                    <group lowerbound="74" value="0.225363436789592"/>
-                    <group lowerbound="75" value="0.227254280093211"/>
-                    <group lowerbound="76" value="0.229084576349576"/>
-                    <group lowerbound="77" value="0.230891971097789"/>
-                    <group lowerbound="78" value="0.232690225166173"/>
-                    <group lowerbound="79" value="0.234484973338876"/>
-                    <group lowerbound="80" value="0.236276361586796"/>
-                    <group lowerbound="81" value="0.238064394629696"/>
-                    <group lowerbound="82" value="0.239849077182917"/>
-                    <group lowerbound="83" value="0.241630413957381"/>
-                    <group lowerbound="84" value="0.243408409659591"/>
-                    <group lowerbound="85" value="0.245183068991633"/>
-                    <group lowerbound="86" value="0.246954396651183"/>
-                    <group lowerbound="87" value="0.248722397331501"/>
-                    <group lowerbound="88" value="0.250487075721441"/>
-                    <group lowerbound="89" value="0.252248436505447"/>
-                    <group lowerbound="90" value="0.253127874257909"/>
-                </incidence>
-                <prNeedTreatmentNMF>
-                    <group lowerbound="0" value="1"/>
-                </prNeedTreatmentNMF>
-                <prNeedTreatmentMF>
-                    <group lowerbound="0" value="1"/>
-                </prNeedTreatmentMF>
-            </NonMalariaFevers>
-        </clinical>
-        <human>
-            <availabilityToMosquitoes>
-                <group lowerbound="0.0" value="1.0"/>
-                <group lowerbound="1.0" value="1.0"/>
-                <group lowerbound="2.0" value="1.0"/>
-                <group lowerbound="3.0" value="1.0"/>
-                <group lowerbound="4.0" value="1.0"/>
-                <group lowerbound="5.0" value="1.0"/>
-                <group lowerbound="6.0" value="1.0"/>
-                <group lowerbound="7.0" value="1.0"/>
-                <group lowerbound="8.0" value="1.0"/>
-                <group lowerbound="9.0" value="1.0"/>
-                <group lowerbound="10.0" value="1.0"/>
-                <group lowerbound="11.0" value="1.0"/>
-                <group lowerbound="12.0" value="1.0"/>
-                <group lowerbound="13.0" value="1.0"/>
-                <group lowerbound="14.0" value="1.0"/>
-                <group lowerbound="15.0" value="1.0"/>
-                <group lowerbound="20.0" value="1.0"/>
-                <group lowerbound="20.0" value="1.0"/>
-            </availabilityToMosquitoes>
-        </human>
-<<<<<<< HEAD
-        <computationParameters interval="5" iseed="2"/>
-        <parameters latentp="3t">
-            <parameter include="false" name="'-ln(1-Sinf)'" number="1" value="0.050736"/>
-            <parameter include="false" name="Estar" number="2" value="0.03247"/>
-            <parameter include="false" name="Simm" number="3" value="0.138161050830301"/>
-            <parameter include="false" name="Xstar_p" number="4" value="1514.385853233699891"/>
-            <parameter include="false" name="gamma_p" number="5" value="2.03692533424484"/>
-            <parameter include="false" name="sigma2i" number="6" value="10.173598698525799"/>
-            <parameter include="false" name="CumulativeYstar" number="7" value="35158523.31132510304451"/>
-            <parameter include="false" name="CumulativeHstar" number="8" value="97.334652723897705"/>
-            <parameter include="false" name="'-ln(1-alpha_m)'" number="9" value="2.33031045876193"/>
-            <parameter include="false" name="decay_m" number="10" value="2.53106547375805"/>
-            <parameter include="false" name="sigma2_0" number="11" value="0.655747311168152"/>
-            <parameter include="false" name="Xstar_v" number="12" value="0.916181104713054"/>
-            <parameter include="false" name="Ystar2" number="13" value="6502.26335600001039"/>
-            <parameter include="false" name="alpha" number="14" value="142601.912520000012591"/>
-            <parameter include="false" name="Density bias (non Garki)" number="15" value="0.177378570987455"/>
-            <parameter include="false" name="        sigma2        " number="16" value="0.05"/>
-            <parameter include="false" name="log oddsr CF community" number="17" value="0.736202"/>
-            <parameter include="false" name="Indirect risk cofactor" number="18" value="0.018777338"/>
-            <parameter include="false" name="Non-malaria infant mortality" number="19" value="49.539046599999999"/>
-            <parameter include="false" name="Density bias (Garki)" number="20" value="4.79610772546704"/>
-            <parameter include="false" name="Severe Malaria Threshhold" number="21" value="784455.599999999976717"/>
-            <parameter include="false" name="Immunity Penalty" number="22" value="1"/>
-            <parameter include="false" name="Immune effector decay" number="23" value="0"/>
-            <parameter include="false" name="comorbidity intercept" number="24" value="0.0968"/>
-            <parameter include="false" name="Ystar half life" number="25" value="0.275437402"/>
-            <parameter include="false" name="Ystar1" number="26" value="0.596539864"/>
-            <parameter include="false" name="Asexual immunity decay" number="27" value="0"/>
-            <parameter include="false" name="Ystar0" number="28" value="296.302437899999973"/>
-            <parameter include="false" name="Idete multiplier" number="29" value="2.797523626"/>
-            <parameter include="false" name="critical age for comorbidity" number="30" value="0.117383"/>
-=======
-        <parameters interval="5" iseed="2" latentp="3">
-            <parameter name="'-ln(1-Sinf)'" number="1" value="0.050736"/>
-            <parameter name="Estar" number="2" value="0.03247"/>
-            <parameter name="Simm" number="3" value="0.138161050830301"/>
-            <parameter name="Xstar_p" number="4" value="1514.385853233699891"/>
-            <parameter name="gamma_p" number="5" value="2.03692533424484"/>
-            <parameter name="sigma2i" number="6" value="10.173598698525799"/>
-            <parameter name="CumulativeYstar" number="7" value="35158523.31132510304451"/>
-            <parameter name="CumulativeHstar" number="8" value="97.334652723897705"/>
-            <parameter name="'-ln(1-alpha_m)'" number="9" value="2.33031045876193"/>
-            <parameter name="decay_m" number="10" value="2.53106547375805"/>
-            <parameter name="sigma2_0" number="11" value="0.655747311168152"/>
-            <parameter name="Xstar_v" number="12" value="0.916181104713054"/>
-            <parameter name="Ystar2" number="13" value="6502.26335600001039"/>
-            <parameter name="alpha" number="14" value="142601.912520000012591"/>
-            <parameter name="Density bias (non Garki)" number="15" value="0.177378570987455"/>
-            <parameter name="        sigma2        " number="16" value="0.05"/>
-            <parameter name="log oddsr CF community" number="17" value="0.736202"/>
-            <parameter name="Indirect risk cofactor" number="18" value="0.018777338"/>
-            <parameter name="Non-malaria infant mortality" number="19" value="49.539046599999999"/>
-            <parameter name="Density bias (Garki)" number="20" value="4.79610772546704"/>
-            <parameter name="Severe Malaria Threshhold" number="21" value="784455.599999999976717"/>
-            <parameter name="Immunity Penalty" number="22" value="1"/>
-            <parameter name="Immune effector decay" number="23" value="0"/>
-            <parameter name="comorbidity intercept" number="24" value="0.0968"/>
-            <parameter name="Ystar half life" number="25" value="0.275437402"/>
-            <parameter name="Ystar1" number="26" value="0.596539864"/>
-            <parameter name="Asexual immunity decay" number="27" value="0"/>
-            <parameter name="Ystar0" number="28" value="296.302437899999973"/>
-            <parameter name="Idete multiplier" number="29" value="2.797523626"/>
-            <parameter name="critical age for comorbidity" number="30" value="0.117383"/>
->>>>>>> 9679433f
-        </parameters>
-    </model>
-</om:scenario>
+<?xml version='1.0' encoding='UTF-8'?>
+<om:scenario xmlns:om="http://openmalaria.org/schema/scenario_47" xmlns:xsi="http://www.w3.org/2001/XMLSchema-instance"
+             name="Vector traps test" schemaVersion="47"
+             xsi:schemaLocation="http://openmalaria.org/schema/scenario_47 scenario_current.xsd">
+    <demography maximumAgeYrs="90" name="Rachuonyo" popSize="800">
+        <ageGroup lowerbound="0">
+            <group poppercent="2.6" upperbound="1"/>
+            <group poppercent="13.1" upperbound="5"/>
+            <group poppercent="15.2" upperbound="10"/>
+            <group poppercent="13.8" upperbound="15"/>
+            <group poppercent="10" upperbound="20"/>
+            <group poppercent="8.6" upperbound="25"/>
+            <group poppercent="7.2" upperbound="30"/>
+            <group poppercent="6" upperbound="35"/>
+            <group poppercent="4.7" upperbound="40"/>
+            <group poppercent="4.1" upperbound="45"/>
+            <group poppercent="3.5" upperbound="50"/>
+            <group poppercent="2.9" upperbound="55"/>
+            <group poppercent="2.2" upperbound="60"/>
+            <group poppercent="1.9" upperbound="65"/>
+            <group poppercent="1.3" upperbound="70"/>
+            <group poppercent="1.1" upperbound="75"/>
+            <group poppercent="0.6" upperbound="80"/>
+            <group poppercent="1" upperbound="85"/>
+            <group poppercent="0.1" upperbound="90"/>
+        </ageGroup>
+    </demography>
+    <monitoring name="Quarterly Surveys" startDate="2020-01-01">
+       <continuous period="1">
+        <option name="input EIR" value="false"/>
+        <option name="simulated EIR" value="false"/>
+        <option name="P_A" value="true"/>
+        <option name="P_Amu" value="true"/>
+        <option name="P_A1" value="true"/>
+        <option name="P_Ah" value="true"/>
+        <option name="P_df" value="true"/>
+        <option name="P_dif" value="true"/>
+        <option name="S_v" value="true"/>
+        <option name="O_v" value="true"/>
+        <option name="N_v" value="true"/>
+      </continuous>
+        <SurveyOptions>
+            <option name="inputEIR" value="true"/>
+            <option name="simulatedEIR" value="true"/>
+            <option name="Vector_Sv" value="true"/>
+            <option name="Vector_Ov" value="true"/>
+            <option name="Vector_Nv" value="true"/>
+        </SurveyOptions>
+        <surveys diagnostic="RDT">
+            <surveyTime repeatStep="5d" repeatEnd="10y">1t</surveyTime>
+        </surveys>
+        <ageGroup lowerbound="0.0">
+            <group upperbound="0.999"/>
+			<group upperbound="14.999"/>
+            <group upperbound="99"/>
+        </ageGroup>
+    </monitoring>
+
+    <interventions name="No Interventions">
+        <nonHumanHostsModifications>
+          <intervention name="availabilityReduction" nonHumanHostsName="unprotectedAnimals">
+            <decay function="step" L="3.0"/>
+            <description >
+              <anopheles mosquito="gambiae_ss">
+                <availabilityReduction initial="1.0"/>
+                <preprandialKillingEffect initial="1.0"/>
+                <postprandialKillingEffect initial="1.0"/>
+                <restingKillingEffect initial="1.0"/>
+                <fecundityReduction initial="1.0"/>
+              </anopheles>
+              <anopheles mosquito="arabiensis">
+                <availabilityReduction initial="1.0"/>
+                <preprandialKillingEffect initial="1.0"/>
+                <postprandialKillingEffect initial="1.0"/>
+                <restingKillingEffect initial="1.0"/>
+                <fecundityReduction initial="1.0"/>
+              </anopheles>
+              <anopheles mosquito="funestus">
+                <availabilityReduction initial="1.0"/>
+                <preprandialKillingEffect initial="1.0"/>
+                <postprandialKillingEffect initial="1.0"/>
+                <restingKillingEffect initial="1.0"/>
+                <fecundityReduction initial="1.0"/>
+              </anopheles>
+            </description>
+            <timed>
+              <deploy time="116"/>
+            </timed>
+          </intervention>
+          <intervention name="fecundityReduction" nonHumanHostsName="unprotectedAnimals">
+            <decay function="step" L="1.0"/>
+            <description >
+              <anopheles mosquito="gambiae_ss">
+                <availabilityReduction initial="0.0"/>
+                <preprandialKillingEffect initial="0.0"/>
+                <postprandialKillingEffect initial="0.0"/>
+                <restingKillingEffect initial="0.0"/>
+                <fecundityReduction initial="1.0"/>
+              </anopheles>
+              <anopheles mosquito="arabiensis">
+                <availabilityReduction initial="0.0"/>
+                <preprandialKillingEffect initial="0.0"/>
+                <postprandialKillingEffect initial="0.0"/>
+                <restingKillingEffect initial="0.0"/>
+                <fecundityReduction initial="1.0"/>
+              </anopheles>
+              <anopheles mosquito="funestus">
+                <availabilityReduction initial="0.0"/>
+                <preprandialKillingEffect initial="0.0"/>
+                <postprandialKillingEffect initial="0.0"/>
+                <restingKillingEffect initial="0.0"/>
+                <fecundityReduction initial="1.0"/>
+              </anopheles>
+            </description>
+            <timed>
+              <deploy time="554"/>
+            </timed>
+          </intervention>
+        </nonHumanHostsModifications>
+
+        <addNonHumanHosts>
+          <nonHumanHosts name="unprotectedAnimals2">
+            <description>
+                <anopheles mosquito="gambiae_ss">
+                    <mosqRelativeAvailabilityHuman value="1.0"/>
+                    <mosqProbBiting value="0.95"/>
+                    <mosqProbFindRestSite value="0.95"/>
+                    <mosqProbResting value="0.99"/>
+                    <hostFecundityFactor value="1.0"/>
+                </anopheles>
+                <anopheles mosquito="arabiensis">
+                    <mosqRelativeAvailabilityHuman value="1.0"/>
+                    <mosqProbBiting value="0.95"/>
+                    <mosqProbFindRestSite value="0.95"/>
+                    <mosqProbResting value="0.99"/>
+                    <hostFecundityFactor value="1.0"/>
+                </anopheles>
+                <anopheles mosquito="funestus">
+                    <mosqRelativeAvailabilityHuman value="1.0"/>
+                    <mosqProbBiting value="0.95"/>
+                    <mosqProbFindRestSite value="0.95"/>
+                    <mosqProbResting value="0.99"/>
+                    <hostFecundityFactor value="1.0"/>
+                </anopheles>
+            </description>
+            <timed>
+              <deploy time="189" lifespan="3y"/>
+            </timed>
+          </nonHumanHosts>
+        </addNonHumanHosts>
+    </interventions>
+
+    <healthSystem>
+        <DecisionTree5Day name="Kenya ACT">
+            <pSeekOfficialCareUncomplicated1 value="0"/>
+            <pSelfTreatUncomplicated value="0.16"/>
+            <pSeekOfficialCareUncomplicated2 value="0.16"/>
+            <pSeekOfficialCareSevere value="0.48"/>
+            <treeUCOfficial>
+                <diagnostic diagnostic="RDT">
+                    <positive>
+                        <treatSimple durationLiver="0t" durationBlood="1t"/>
+                    </positive>
+                    <negative>
+                        <noTreatment/>
+                    </negative>
+                </diagnostic>
+            </treeUCOfficial>
+            <treeUCSelfTreat>
+                <treatSimple durationLiver="0t" durationBlood="1t"/>
+            </treeUCSelfTreat>
+            <cureRateSevere value="0.5"/>
+            <treatmentSevere/>
+        </DecisionTree5Day>
+        <CFR>
+            <group lowerbound="0.00" value="0.0918900"/>
+            <group lowerbound="0.25" value="0.0810811"/>
+            <group lowerbound="0.75" value="0.0648649"/>
+            <group lowerbound="1.50" value="0.0689189"/>
+            <group lowerbound="2.50" value="0.0675676"/>
+            <group lowerbound="3.50" value="0.0297297"/>
+            <group lowerbound="4.50" value="0.0459459"/>
+            <group lowerbound="7.50" value="0.0945946"/>
+            <group lowerbound="12.5" value="0.1243243"/>
+            <group lowerbound="15.0" value="0.1378378"/>
+        </CFR>
+        <pSequelaeInpatient interpolation="none">
+            <group lowerbound="0.0" value="0.0132"/>
+            <group lowerbound="5.0" value="0.005"/>
+        </pSequelaeInpatient>
+    </healthSystem>
+    <entomology mode="dynamic" name="Kenya Lowlands" scaledAnnualEIR="20">
+        <vector>
+            <anopheles mosquito="gambiae_ss" propInfected="0.078" propInfectious="0.021">
+        <seasonality annualEIR="24.826144381650714" input="EIR">
+          <fourierSeries EIRRotateAngle="0">
+            <coeffic a="1.0" b="0.8461"/>
+            <coeffic a="0.0906" b="-0.0425"/>
+          </fourierSeries>
+        </seasonality>
+        <mosq minInfectedThreshold="0.001">
+          <mosqRestDuration value="3"/>
+          <extrinsicIncubationPeriod value="11"/>
+          <mosqLaidEggsSameDayProportion value="0.313"/>
+          <mosqSeekingDuration value="0.33"/>
+          <mosqSurvivalFeedingCycleProbability value="0.623"/>
+          <availability/>
+          <mosqProbBiting mean="0.95" variance="0"/>
+          <mosqProbFindRestSite mean="0.95" variance="0"/>
+          <mosqProbResting mean="0.99" variance="0"/>
+          <mosqProbOvipositing value="0.88"/>
+          <!-- <mosqHumanBloodIndex value="0.939"/> -->
+          <mosqHumanBloodIndex value="0.5"/>
+        </mosq>
+        <nonHumanHosts name="unprotectedAnimals">
+          <mosqRelativeEntoAvailability value="1.0"/>
+          <mosqProbBiting value="0.95"/>
+          <mosqProbFindRestSite value="0.95"/>
+          <mosqProbResting value="0.99"/>
+        </nonHumanHosts>
+      </anopheles>
+      <anopheles mosquito="funestus" propInfected="0.078" propInfectious="0.021">
+        <seasonality annualEIR="77.00628873180102" input="EIR">
+          <fourierSeries EIRRotateAngle="0">
+            <coeffic a="1.0" b="0.6127"/>
+            <coeffic a="-0.2386" b="-0.2851"/>
+          </fourierSeries>
+        </seasonality>
+        <mosq minInfectedThreshold="0.001">
+          <mosqRestDuration value="3"/>
+          <extrinsicIncubationPeriod value="11"/>
+          <mosqLaidEggsSameDayProportion value="0.616"/>
+          <mosqSeekingDuration value="0.33"/>
+          <mosqSurvivalFeedingCycleProbability value="0.611"/>
+          <availability/>
+          <mosqProbBiting mean="0.95" variance="0"/>
+          <mosqProbFindRestSite mean="0.95" variance="0"/>
+          <mosqProbResting mean="0.99" variance="0"/>
+          <mosqProbOvipositing value="0.88"/>
+          <!-- <mosqHumanBloodIndex value="0.98"/> -->
+          <mosqHumanBloodIndex value="0.5"/>
+        </mosq>
+        <nonHumanHosts name="unprotectedAnimals">
+          <mosqRelativeEntoAvailability value="1.0"/>
+          <mosqProbBiting value="0.95"/>
+          <mosqProbFindRestSite value="0.95"/>
+          <mosqProbResting value="0.99"/>
+        </nonHumanHosts>
+      </anopheles>
+      <anopheles mosquito="arabiensis" propInfected="0.078" propInfectious="0.021">
+        <seasonality annualEIR="223.38512656454782" input="EIR">
+          <fourierSeries EIRRotateAngle="0">
+            <coeffic a="1.0" b="0.8461"/>
+            <coeffic a="0.0906" b="-0.0425"/>
+          </fourierSeries>
+        </seasonality>
+        <mosq minInfectedThreshold="0.001">
+          <mosqRestDuration value="3"/>
+          <extrinsicIncubationPeriod value="11"/>
+          <mosqLaidEggsSameDayProportion value="0.313"/>
+          <mosqSeekingDuration value="0.33"/>
+          <mosqSurvivalFeedingCycleProbability value="0.623"/>
+          <availability/>
+          <mosqProbBiting mean="0.95" variance="0"/>
+          <mosqProbFindRestSite mean="0.95" variance="0"/>
+          <mosqProbResting mean="0.99" variance="0"/>
+          <mosqProbOvipositing value="0.88"/>
+          <!-- <mosqHumanBloodIndex value="0.871"/> -->
+          <mosqHumanBloodIndex value="0.5"/>
+        </mosq>
+        <nonHumanHosts name="unprotectedAnimals">
+          <mosqRelativeEntoAvailability value="1.0"/>
+          <mosqProbBiting value="0.95"/>
+          <mosqProbFindRestSite value="0.95"/>
+          <mosqProbResting value="0.99"/>
+        </nonHumanHosts>
+      </anopheles>
+        <nonHumanHosts name="unprotectedAnimals" number="1.0"/>
+        </vector>
+    </entomology>
+    <diagnostics>
+        <diagnostic name="RDT" units="Other">
+            <stochastic dens_50="50" specificity="0.942"/>
+        </diagnostic>
+        <diagnostic name="perfect" units="Other">
+            <deterministic minDensity="0"/>
+        </diagnostic>
+    </diagnostics>
+    <model>
+    <ModelOptions>
+      <option name="NON_MALARIA_FEVERS" value="true"/>
+    </ModelOptions>
+        <clinical healthSystemMemory="6">
+            <NonMalariaFevers>
+                <incidence>
+                    <group lowerbound="0" value="0.322769924518357"/>
+                    <group lowerbound="0" value="0.308520194304172"/>
+                    <group lowerbound="1" value="0.279441774808493"/>
+                    <group lowerbound="2" value="0.250431781111273"/>
+                    <group lowerbound="3" value="0.223285859756841"/>
+                    <group lowerbound="4" value="0.199298352451799"/>
+                    <group lowerbound="5" value="0.179376872365614"/>
+                    <group lowerbound="6" value="0.163623659390782"/>
+                    <group lowerbound="7" value="0.152227726923469"/>
+                    <group lowerbound="8" value="0.145022785567758"/>
+                    <group lowerbound="9" value="0.141493087461765"/>
+                    <group lowerbound="10" value="0.140473293219353"/>
+                    <group lowerbound="11" value="0.141109775159515"/>
+                    <group lowerbound="12" value="0.142644475217328"/>
+                    <group lowerbound="13" value="0.144335079395766"/>
+                    <group lowerbound="14" value="0.145964032924869"/>
+                    <group lowerbound="15" value="0.147708915135714"/>
+                    <group lowerbound="16" value="0.149731543445568"/>
+                    <group lowerbound="17" value="0.151887428568276"/>
+                    <group lowerbound="18" value="0.154060663485195"/>
+                    <group lowerbound="19" value="0.156179169710494"/>
+                    <group lowerbound="20" value="0.158135015380583"/>
+                    <group lowerbound="21" value="0.159704766482219"/>
+                    <group lowerbound="22" value="0.160807788387655"/>
+                    <group lowerbound="23" value="0.161427976448279"/>
+                    <group lowerbound="24" value="0.161620429119137"/>
+                    <group lowerbound="25" value="0.16144021875986"/>
+                    <group lowerbound="26" value="0.160943264630612"/>
+                    <group lowerbound="27" value="0.160217573697398"/>
+                    <group lowerbound="28" value="0.159422614374451"/>
+                    <group lowerbound="29" value="0.158542519631641"/>
+                    <group lowerbound="30" value="0.157501217628248"/>
+                    <group lowerbound="31" value="0.156175160594841"/>
+                    <group lowerbound="32" value="0.154402302191411"/>
+                    <group lowerbound="33" value="0.152102040636481"/>
+                    <group lowerbound="34" value="0.14921450014676"/>
+                    <group lowerbound="35" value="0.145714433541659"/>
+                    <group lowerbound="36" value="0.141800502067518"/>
+                    <group lowerbound="37" value="0.137916853907569"/>
+                    <group lowerbound="38" value="0.134503529382102"/>
+                    <group lowerbound="39" value="0.131746276580642"/>
+                    <group lowerbound="40" value="0.12969902537497"/>
+                    <group lowerbound="41" value="0.128398077347679"/>
+                    <group lowerbound="42" value="0.127864136551891"/>
+                    <group lowerbound="43" value="0.12804497197004"/>
+                    <group lowerbound="44" value="0.128894055047661"/>
+                    <group lowerbound="45" value="0.130350838992718"/>
+                    <group lowerbound="46" value="0.132286605622701"/>
+                    <group lowerbound="47" value="0.134599921072495"/>
+                    <group lowerbound="48" value="0.137212726976988"/>
+                    <group lowerbound="49" value="0.140035253913284"/>
+                    <group lowerbound="50" value="0.142934573453621"/>
+                    <group lowerbound="51" value="0.145830221511879"/>
+                    <group lowerbound="52" value="0.148674810561069"/>
+                    <group lowerbound="53" value="0.151497963594518"/>
+                    <group lowerbound="54" value="0.15438856687865"/>
+                    <group lowerbound="55" value="0.157403790093505"/>
+                    <group lowerbound="56" value="0.16059513222516"/>
+                    <group lowerbound="57" value="0.16402433342886"/>
+                    <group lowerbound="58" value="0.16770481415944"/>
+                    <group lowerbound="59" value="0.171626873047865"/>
+                    <group lowerbound="60" value="0.175748327054247"/>
+                    <group lowerbound="61" value="0.180030857856799"/>
+                    <group lowerbound="62" value="0.184411365583771"/>
+                    <group lowerbound="63" value="0.188816421789366"/>
+                    <group lowerbound="64" value="0.19316997803338"/>
+                    <group lowerbound="65" value="0.197435603275487"/>
+                    <group lowerbound="66" value="0.201578808813379"/>
+                    <group lowerbound="67" value="0.205556806881398"/>
+                    <group lowerbound="68" value="0.209307183457343"/>
+                    <group lowerbound="69" value="0.212783260344084"/>
+                    <group lowerbound="70" value="0.215944154621391"/>
+                    <group lowerbound="71" value="0.218749275266548"/>
+                    <group lowerbound="72" value="0.221187990639016"/>
+                    <group lowerbound="73" value="0.223361260399378"/>
+                    <group lowerbound="74" value="0.225363436789592"/>
+                    <group lowerbound="75" value="0.227254280093211"/>
+                    <group lowerbound="76" value="0.229084576349576"/>
+                    <group lowerbound="77" value="0.230891971097789"/>
+                    <group lowerbound="78" value="0.232690225166173"/>
+                    <group lowerbound="79" value="0.234484973338876"/>
+                    <group lowerbound="80" value="0.236276361586796"/>
+                    <group lowerbound="81" value="0.238064394629696"/>
+                    <group lowerbound="82" value="0.239849077182917"/>
+                    <group lowerbound="83" value="0.241630413957381"/>
+                    <group lowerbound="84" value="0.243408409659591"/>
+                    <group lowerbound="85" value="0.245183068991633"/>
+                    <group lowerbound="86" value="0.246954396651183"/>
+                    <group lowerbound="87" value="0.248722397331501"/>
+                    <group lowerbound="88" value="0.250487075721441"/>
+                    <group lowerbound="89" value="0.252248436505447"/>
+                    <group lowerbound="90" value="0.253127874257909"/>
+                </incidence>
+                <prNeedTreatmentNMF>
+                    <group lowerbound="0" value="1"/>
+                </prNeedTreatmentNMF>
+                <prNeedTreatmentMF>
+                    <group lowerbound="0" value="1"/>
+                </prNeedTreatmentMF>
+            </NonMalariaFevers>
+        </clinical>
+        <human>
+            <availabilityToMosquitoes>
+                <group lowerbound="0.0" value="1.0"/>
+                <group lowerbound="1.0" value="1.0"/>
+                <group lowerbound="2.0" value="1.0"/>
+                <group lowerbound="3.0" value="1.0"/>
+                <group lowerbound="4.0" value="1.0"/>
+                <group lowerbound="5.0" value="1.0"/>
+                <group lowerbound="6.0" value="1.0"/>
+                <group lowerbound="7.0" value="1.0"/>
+                <group lowerbound="8.0" value="1.0"/>
+                <group lowerbound="9.0" value="1.0"/>
+                <group lowerbound="10.0" value="1.0"/>
+                <group lowerbound="11.0" value="1.0"/>
+                <group lowerbound="12.0" value="1.0"/>
+                <group lowerbound="13.0" value="1.0"/>
+                <group lowerbound="14.0" value="1.0"/>
+                <group lowerbound="15.0" value="1.0"/>
+                <group lowerbound="20.0" value="1.0"/>
+                <group lowerbound="20.0" value="1.0"/>
+            </availabilityToMosquitoes>
+        </human>
+        <parameters interval="5" iseed="2" latentp="3">
+            <parameter name="'-ln(1-Sinf)'" number="1" value="0.050736"/>
+            <parameter name="Estar" number="2" value="0.03247"/>
+            <parameter name="Simm" number="3" value="0.138161050830301"/>
+            <parameter name="Xstar_p" number="4" value="1514.385853233699891"/>
+            <parameter name="gamma_p" number="5" value="2.03692533424484"/>
+            <parameter name="sigma2i" number="6" value="10.173598698525799"/>
+            <parameter name="CumulativeYstar" number="7" value="35158523.31132510304451"/>
+            <parameter name="CumulativeHstar" number="8" value="97.334652723897705"/>
+            <parameter name="'-ln(1-alpha_m)'" number="9" value="2.33031045876193"/>
+            <parameter name="decay_m" number="10" value="2.53106547375805"/>
+            <parameter name="sigma2_0" number="11" value="0.655747311168152"/>
+            <parameter name="Xstar_v" number="12" value="0.916181104713054"/>
+            <parameter name="Ystar2" number="13" value="6502.26335600001039"/>
+            <parameter name="alpha" number="14" value="142601.912520000012591"/>
+            <parameter name="Density bias (non Garki)" number="15" value="0.177378570987455"/>
+            <parameter name="        sigma2        " number="16" value="0.05"/>
+            <parameter name="log oddsr CF community" number="17" value="0.736202"/>
+            <parameter name="Indirect risk cofactor" number="18" value="0.018777338"/>
+            <parameter name="Non-malaria infant mortality" number="19" value="49.539046599999999"/>
+            <parameter name="Density bias (Garki)" number="20" value="4.79610772546704"/>
+            <parameter name="Severe Malaria Threshhold" number="21" value="784455.599999999976717"/>
+            <parameter name="Immunity Penalty" number="22" value="1"/>
+            <parameter name="Immune effector decay" number="23" value="0"/>
+            <parameter name="comorbidity intercept" number="24" value="0.0968"/>
+            <parameter name="Ystar half life" number="25" value="0.275437402"/>
+            <parameter name="Ystar1" number="26" value="0.596539864"/>
+            <parameter name="Asexual immunity decay" number="27" value="0"/>
+            <parameter name="Ystar0" number="28" value="296.302437899999973"/>
+            <parameter name="Idete multiplier" number="29" value="2.797523626"/>
+            <parameter name="critical age for comorbidity" number="30" value="0.117383"/>
+        </parameters>
+    </model>
+</om:scenario>