--- conflicted
+++ resolved
@@ -1006,41 +1006,8 @@
         <group lowerbound="20.0" value="1.0"/>
       </availabilityToMosquitoes>
     </human>
-<<<<<<< HEAD
     <computationParameters interval="5" iseed="0"/>
     <parameters latentp="3t">
-      <parameter include="false" name="         '-ln(1-Sinf)'    " number="1" value="0.050736"/>
-      <parameter include="false" name="         Estar    " number="2" value="0.03247"/>
-      <parameter include="false" name="         Simm     " number="3" value="0.157325"/>
-      <parameter include="false" name="         Xstar_p  " number="4" value="2393.949859"/>
-      <parameter include="false" name="         gamma_p  " number="5" value="1.979441"/>
-      <parameter include="false" name="         sigma2i  " number="6" value="9.525457"/>
-      <parameter include="false" name="         CumulativeYstar  " number="7" value="151465400.748812"/>
-      <parameter include="false" name="         CumulativeHstar  " number="8" value="70.526914"/>
-      <parameter include="false" name="         '-ln(1-alpha_m)'         " number="9" value="2.349838"/>
-      <parameter include="false" name="         decay_m  " number="10" value="2.372811"/>
-      <parameter include="false" name="         sigma2_0         " number="11" value="0.657622"/>
-      <parameter include="false" name="         Xstar_v  " number="12" value="0.922477"/>
-      <parameter include="false" name="         Ystar2   " number="13" value="10004.145044"/>
-      <parameter include="false" name="         alpha    " number="14" value="141306.48626"/>
-      <parameter include="false" name="         Density bias (non Garki)         " number="15" value="0.156321"/>
-      <parameter include="false" name="         No Use 1         " number="16" value="1"/>
-      <parameter include="false" name="         log oddsr CF community   " number="17" value="0.712956"/>
-      <parameter include="false" name="         Indirect risk cofactor   " number="18" value="0.013118"/>
-      <parameter include="false" name="         Non-malaria infant mortality     " number="19" value="60.798982"/>
-      <parameter include="false" name="         Density bias (Garki)     " number="20" value="5.561993"/>
-      <parameter include="false" name="         Severe Malaria Threshhold        " number="21" value="374899.564569"/>
-      <parameter include="false" name="         Immunity Penalty         " number="22" value="1"/>
-      <parameter include="false" name=" Immune effector decay " number="23" value="0"/>
-      <parameter include="false" name="         comorbidity intercept    " number="24" value="0.091105"/>
-      <parameter include="false" name="         Ystar half life  " number="25" value="0.281908"/>
-      <parameter include="false" name="         Ystar1   " number="26" value="0.602292"/>
-      <parameter include="false" name=" Asex immune decay " number="27" value="9.5e-05"/>
-      <parameter include="false" name="         Ystar0   " number="28" value="541.4835"/>
-      <parameter include="false" name="         Idete multiplier         " number="29" value="2.83077"/>
-      <parameter include="false" name="         critical age for comorbidity     " number="30" value="0.105099"/>
-=======
-    <parameters interval="5" iseed="0" latentp="3t">
       <parameter name="         '-ln(1-Sinf)'    " number="1" value="0.050736"/>
       <parameter name="         Estar    " number="2" value="0.03247"/>
       <parameter name="         Simm     " number="3" value="0.157325"/>
@@ -1071,7 +1038,6 @@
       <parameter name="         Ystar0   " number="28" value="541.4835"/>
       <parameter name="         Idete multiplier         " number="29" value="2.83077"/>
       <parameter name="         critical age for comorbidity     " number="30" value="0.105099"/>
->>>>>>> 9679433f
     </parameters>
   </model>
 </om:scenario>